--- conflicted
+++ resolved
@@ -2,10 +2,7 @@
 python:
   - "2.6"
   - "2.7"
-<<<<<<< HEAD
-=======
   - "3.2"
->>>>>>> a33332dc
   - "3.3"
 env:
   - DJANGO=Django==1.4.5 DB=sqlite
@@ -17,8 +14,6 @@
   - DJANGO=https://github.com/django/django/zipball/master DB=sqlite
   - DJANGO=https://github.com/django/django/zipball/master DB=postgres
   - DJANGO=https://github.com/django/django/zipball/master DB=mysql
-<<<<<<< HEAD
-=======
 matrix:
   exclude:
     - python: "3.2"
@@ -42,7 +37,6 @@
       env: DJANGO=https://github.com/django/django/zipball/master DB=mysql
     - python: "3.3"
       env: DJANGO=https://github.com/django/django/zipball/master DB=mysql
->>>>>>> a33332dc
 before_script:
   - flake8 --max-line-length=100 modeltranslation
   - mysql -e 'create database modeltranslation;'
