--- conflicted
+++ resolved
@@ -405,7 +405,6 @@
 class ModelY(AbstractModelY):
     pass
 
-<<<<<<< HEAD
 
 class HideHiddenManager(models.Manager):
 
@@ -419,7 +418,7 @@
 
     objects_including_hidden = models.Manager()
     objects = HideHiddenManager()
-=======
+
 # Non-abstract base models whos Manager is not allowed to be overwritten
 
 
@@ -427,5 +426,4 @@
     from django.contrib.auth.models import Permission
 
     class InheritedPermission(Permission):
-        translated_var = models.CharField(max_length=255)
->>>>>>> 0a0d8c75
+        translated_var = models.CharField(max_length=255)