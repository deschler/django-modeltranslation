--- conflicted
+++ resolved
@@ -336,11 +336,7 @@
 class FilteredManager(MultilingualManager):
     def get_queryset(self):
         # always return empty queryset
-<<<<<<< HEAD
-        return super(FilteredManager, self).get_queryset().filter(pk=None)
-=======
         return super().get_queryset().filter(pk=None)
->>>>>>> c68104c5
 
 
 class FilteredTestModel(models.Model):
@@ -369,22 +365,10 @@
 
 class CustomManager(models.Manager):
     def get_queryset(self):
-<<<<<<< HEAD
-        return (
-            super(CustomManager, self)
-            .get_queryset()
-            .filter(title__contains='a')
-            .exclude(description__contains='x')
-        )
-
-    def custom_qs(self):
-        return super(CustomManager, self).get_queryset()
-=======
         return super().get_queryset().filter(title__contains='a').exclude(description__contains='x')
 
     def custom_qs(self):
         return super().get_queryset()
->>>>>>> c68104c5
 
     def foo(self):
         return 'bar'
