# -*- coding: utf-8 -*-
import sys
if sys.version > '3':
    long = int

from django.core import validators
from django.db import models
from django.utils import six
from django.utils.translation import ugettext_lazy


class TestModel(models.Model):
    title = models.CharField(ugettext_lazy('title'), max_length=255)
    text = models.TextField(blank=True, null=True)
    url = models.URLField(blank=True, null=True)
    email = models.EmailField(blank=True, null=True)


<<<<<<< HEAD
########## Proxy model testing

class ProxyTestModel(TestModel):
    class Meta:
        proxy = True

    def get_title(self):
        return self.title
=======
class UniqueNullableModel(models.Model):
    title = models.CharField(null=True, unique=True, max_length=255)
>>>>>>> 47c717f5


########## Fallback values testing

class FallbackModel(models.Model):
    title = models.CharField(ugettext_lazy('title'), max_length=255)
    text = models.TextField(blank=True, null=True)
    url = models.URLField(blank=True, null=True)
    email = models.EmailField(blank=True, null=True)


class FallbackModel2(models.Model):
    title = models.CharField(ugettext_lazy('title'), max_length=255)
    text = models.TextField(blank=True, null=True)
    url = models.URLField(blank=True, null=True)
    email = models.EmailField(blank=True, null=True)


########## File fields testing

class FileFieldsModel(models.Model):
    title = models.CharField(ugettext_lazy('title'), max_length=255)
    file = models.FileField(upload_to='modeltranslation_tests', null=True, blank=True)
    image = models.ImageField(upload_to='modeltranslation_tests', null=True, blank=True)


########## Foreign Key fields testing

class NonTranslated(models.Model):
    title = models.CharField(ugettext_lazy('title'), max_length=255)


class ForeignKeyModel(models.Model):
    title = models.CharField(ugettext_lazy('title'), max_length=255)
    test = models.ForeignKey(TestModel, null=True, related_name="test_fks")
    optional = models.ForeignKey(TestModel, blank=True, null=True)
    hidden = models.ForeignKey(TestModel, blank=True, null=True, related_name="+")
    non = models.ForeignKey(NonTranslated, blank=True, null=True, related_name="test_fks")


########## Custom fields testing

class OtherFieldsModel(models.Model):
    """
    This class is supposed to include other newly added fields types, so that
    adding new supported field doesn't end in adding new test model.
    """
    # That's rich! PositiveIntegerField is only validated in forms, not in models.
    int = models.PositiveIntegerField(default=42, validators=[validators.MinValueValidator(0)])
    boolean = models.BooleanField(default=False)
    nullboolean = models.NullBooleanField()
    csi = models.CommaSeparatedIntegerField(max_length=255)
    float = models.FloatField(blank=True, null=True)
    decimal = models.DecimalField(max_digits=5, decimal_places=2, blank=True, null=True)
    ip = models.IPAddressField(blank=True, null=True)
    date = models.DateField(blank=True, null=True)
    datetime = models.DateTimeField(blank=True, null=True)
    time = models.TimeField(blank=True, null=True)
#    genericip = models.GenericIPAddressField(blank=True, null=True)


class FancyDescriptor(object):
    """
    Stupid demo descriptor, that store int in database and return string of that length on get.
    """
    def __init__(self, field):
        self.field = field

    def __get__(self, instance, owner):
        length = instance.__dict__[self.field.name]
        if length is None:
            return ''
        return 'a' * length

    def __set__(self, obj, value):
        if isinstance(value, (int, long)):
            obj.__dict__[self.field.name] = value
        elif isinstance(value, six.string_types):
            obj.__dict__[self.field.name] = len(value)
        else:
            obj.__dict__[self.field.name] = 0


class FancyField(models.PositiveIntegerField):
    def __init__(self, *args, **kwargs):
        kwargs.setdefault('default', '')
        super(FancyField, self).__init__(*args, **kwargs)

    def contribute_to_class(self, cls, name):
        super(FancyField, self).contribute_to_class(cls, name)
        setattr(cls, self.name, FancyDescriptor(self))

    def pre_save(self, model_instance, add):
        value = super(FancyField, self).pre_save(model_instance, add)
        # In this part value should be retrieved using descriptor and be a string
        assert isinstance(value, six.string_types)
        # We put an int to database
        return len(value)


class DescriptorModel(models.Model):
    normal = FancyField()
    trans = FancyField()


########## Multitable inheritance testing

class MultitableModelA(models.Model):
    titlea = models.CharField(ugettext_lazy('title a'), max_length=255)


class MultitableModelB(MultitableModelA):
    titleb = models.CharField(ugettext_lazy('title b'), max_length=255)


class MultitableModelC(MultitableModelB):
    titlec = models.CharField(ugettext_lazy('title c'), max_length=255)


class MultitableModelD(MultitableModelB):
    titled = models.CharField(ugettext_lazy('title d'), max_length=255)


########## Abstract inheritance testing

class AbstractModelA(models.Model):
    titlea = models.CharField(ugettext_lazy('title a'), max_length=255)

    def __init__(self, *args, **kwargs):
        super(AbstractModelA, self).__init__(*args, **kwargs)
        self.titlea = 'title_a'

    class Meta:
        abstract = True


class AbstractModelB(AbstractModelA):
    titleb = models.CharField(ugettext_lazy('title b'), max_length=255)

    def __init__(self, *args, **kwargs):
        super(AbstractModelB, self).__init__(*args, **kwargs)
        self.titleb = 'title_b'


########## Fields inheritance testing

class Slugged(models.Model):
    slug = models.CharField(max_length=255)

    class Meta:
        abstract = True


class MetaData(models.Model):
    keywords = models.CharField(max_length=255)

    class Meta:
        abstract = True


class Displayable(Slugged, MetaData):
    class Meta:
        abstract = True


class BasePage(Displayable):
    class Meta:
        abstract = True


class Page(BasePage):
    title = models.CharField(max_length=255)


class RichText(models.Model):
    content = models.CharField(max_length=255)

    class Meta:
        abstract = True


class RichTextPage(Page, RichText):
    pass


########## Admin testing

class DataModel(models.Model):
    data = models.TextField(blank=True, null=True)


class GroupFieldsetsModel(models.Model):
    title = models.CharField(max_length=255)
    text = models.TextField(blank=True, null=True)
    email = models.EmailField(blank=True, null=True)


class NameModel(models.Model):
    firstname = models.CharField(max_length=50)
    lastname = models.CharField(max_length=50)
    slug = models.SlugField(max_length=100)


########## Integration testing

class ThirdPartyModel(models.Model):
    name = models.CharField(max_length=20)


class ThirdPartyRegisteredModel(models.Model):
    name = models.CharField(max_length=20)


########## Manager testing

class ManagerTestModel(models.Model):
    title = models.CharField(ugettext_lazy('title'), max_length=255)
    visits = models.IntegerField(ugettext_lazy('visits'), default=0)
    description = models.CharField(max_length=255, null=True)

    class Meta:
        ordering = ('-visits',)


class CustomManager(models.Manager):
    def get_query_set(self):
        return super(CustomManager, self).get_query_set().filter(title__contains='a')

    def foo(self):
        return 'bar'


class CustomManagerTestModel(models.Model):
    title = models.CharField(ugettext_lazy('title'), max_length=255)
    objects = CustomManager()


class CustomQuerySet(models.query.QuerySet):
    pass


class CustomManager2(models.Manager):
    def get_query_set(self):
        return CustomQuerySet(self.model, using=self._db)


class CustomManager2TestModel(models.Model):
    title = models.CharField(ugettext_lazy('title'), max_length=255)
    objects = CustomManager2()<|MERGE_RESOLUTION|>--- conflicted
+++ resolved
@@ -16,7 +16,10 @@
     email = models.EmailField(blank=True, null=True)
 
 
-<<<<<<< HEAD
+class UniqueNullableModel(models.Model):
+    title = models.CharField(null=True, unique=True, max_length=255)
+
+
 ########## Proxy model testing
 
 class ProxyTestModel(TestModel):
@@ -25,10 +28,6 @@
 
     def get_title(self):
         return self.title
-=======
-class UniqueNullableModel(models.Model):
-    title = models.CharField(null=True, unique=True, max_length=255)
->>>>>>> 47c717f5
 
 
 ########## Fallback values testing
