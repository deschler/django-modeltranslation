# pyright: reportGeneralTypeIssues=warning, reportOptionalMemberAccess=warning, reportOptionalOperand=warning
import datetime
import importlib
import os
import shutil
import sys
from decimal import Decimal

import pytest
from django import forms
from django.apps import apps as django_apps
from django.conf import settings as django_settings
from django.contrib.admin.sites import AdminSite
from django.core.exceptions import ImproperlyConfigured, ValidationError
from django.core.files.base import ContentFile
from django.core.files.storage import default_storage
from django.core.management import call_command
from django.core.management.base import CommandError
from django.db import IntegrityError
from django.db.models import CharField, Count, F, Q, TextField, Value
from django.db.models.functions import Cast
from django.test import TestCase, TransactionTestCase
from django.test.utils import override_settings
from django.utils.translation import get_language, override, trans_real

from modeltranslation import admin
from modeltranslation import settings as mt_settings
from modeltranslation import translator
from modeltranslation.forms import TranslationModelForm
from modeltranslation.manager import MultilingualManager
from modeltranslation.models import autodiscover
from modeltranslation.tests import models, translation
from modeltranslation.utils import (
    auto_populate,
    build_css_class,
    build_localized_fieldname,
    fallbacks,
)

# None of the following tests really depend on the content of the request,
# so we'll just pass in None.
request = None

# How many models are registered for tests.
TEST_MODELS = 40


class reload_override_settings(override_settings):
    """Context manager that not only override settings, but also reload modeltranslation conf."""

    def __enter__(self):
<<<<<<< HEAD
        super(reload_override_settings, self).__enter__()
        importlib.reload(mt_settings)

    def __exit__(self, exc_type, exc_value, traceback):
        super(reload_override_settings, self).__exit__(exc_type, exc_value, traceback)
=======
        super().__enter__()
        importlib.reload(mt_settings)

    def __exit__(self, exc_type, exc_value, traceback):
        super().__exit__(exc_type, exc_value, traceback)
>>>>>>> c68104c5
        importlib.reload(mt_settings)


# In this test suite fallback language is turned off. This context manager temporarily turns it on.
def default_fallback():
    return reload_override_settings(
        MODELTRANSLATION_FALLBACK_LANGUAGES=(mt_settings.DEFAULT_LANGUAGE,)
    )


def get_field_names(model):
    names = set()
    fields = model._meta.get_fields()
    for field in fields:
        if field.is_relation and field.many_to_one and field.related_model is None:
            continue
        if field.model != model and field.model._meta.concrete_model == model._meta.concrete_model:
            continue

        names.add(field.name)
        if hasattr(field, 'attname'):
            names.add(field.attname)
    return names


class ModeltranslationTransactionTestBase(TransactionTestCase):
    cache = django_apps

    @classmethod
    def setUpClass(cls):
        """Save registry (and restore it after tests)."""
        super().setUpClass()
        from copy import copy

        from modeltranslation.translator import translator

        cls.registry_cpy = copy(translator._registry)

    @classmethod
    def tearDownClass(cls):
        from modeltranslation.translator import translator

        translator._registry = cls.registry_cpy
        super().tearDownClass()

    def setUp(self):
        super().setUp()
        self._old_language = get_language()
        trans_real.activate('de')

    def tearDown(self):
        super().tearDown()
        trans_real.activate(self._old_language)


class ModeltranslationTestBase(TestCase, ModeltranslationTransactionTestBase):
    pass


class TestAutodiscover(ModeltranslationTestBase):
    # The way the ``override_settings`` works on ``TestCase`` is wicked;
    # it patches ``_pre_setup`` and ``_post_teardown`` methods.
    # Because of this, if class B extends class A and both are ``override_settings``'ed,
    # class B settings would be overwritten by class A settings (if some keys clash).
    # To solve this, override some settings after parents ``_pre_setup`` is called.
    def _pre_setup(self):
        super()._pre_setup()
        # Add test_app to INSTALLED_APPS
        new_installed_apps = django_settings.INSTALLED_APPS + ('modeltranslation.tests.test_app',)
        self.__override = override_settings(INSTALLED_APPS=new_installed_apps)
        self.__override.enable()

    def _post_teardown(self):
        self.__override.disable()
        importlib.reload(mt_settings)  # restore mt_settings.FALLBACK_LANGUAGES
<<<<<<< HEAD
        super(TestAutodiscover, self)._post_teardown()
=======
        super()._post_teardown()
>>>>>>> c68104c5

    def tearDown(self):
        # Rollback model classes
        del self.cache.all_models['test_app']
        from .test_app import models

        importlib.reload(models)
        # Delete translation modules from import cache
        sys.modules.pop('modeltranslation.tests.test_app.translation', None)
        sys.modules.pop('modeltranslation.tests.project_translation', None)
        super().tearDown()

    def check_news(self):
        from .test_app.models import News

        fields = dir(News())
        assert 'title' in fields
        assert 'title_en' in fields
        assert 'title_de' in fields
        assert 'visits' in fields
        assert 'visits_en' not in fields
        assert 'visits_de' not in fields

    def check_other(self, present=True):
        from .test_app.models import Other

        fields = dir(Other())
        assert 'name' in fields
        if present:
            assert 'name_en' in fields
            assert 'name_de' in fields
        else:
            assert 'name_en' not in fields
            assert 'name_de' not in fields

    def test_simple(self):
        """Check if translation is imported for installed apps."""
        autodiscover()
        self.check_news()
        self.check_other(present=False)

    @reload_override_settings(
        MODELTRANSLATION_TRANSLATION_FILES=('modeltranslation.tests.project_translation',)
    )
    def test_global(self):
        """Check if translation is imported for global translation file."""
        autodiscover()
        self.check_news()
        self.check_other()

    @reload_override_settings(
        MODELTRANSLATION_TRANSLATION_FILES=('modeltranslation.tests.test_app.translation',)
    )
    def test_duplication(self):
        """Check if there is no problem with duplicated filenames."""
        autodiscover()
        self.check_news()


class ModeltranslationTest(ModeltranslationTestBase):
    """Basic tests for the modeltranslation application."""

    def test_registration(self):
        langs = tuple(val for val, label in django_settings.LANGUAGES)
        assert langs == tuple(mt_settings.AVAILABLE_LANGUAGES)
        assert 2 == len(langs)
        assert 'de' in langs
        assert 'en' in langs
        assert translator.translator

        # Check that all models are registered for translation
        assert len(translator.translator.get_registered_models()) == TEST_MODELS

        # Try to unregister a model that is not registered
        with pytest.raises(translator.NotRegistered):
            translator.translator.unregister(models.BasePage)

        # Try to get options for a model that is not registered
        with pytest.raises(translator.NotRegistered):
            translator.translator.get_options_for_model(
                models.ThirdPartyModel,
            )

        # Ensure that a base can't be registered after a subclass.
        with pytest.raises(translator.DescendantRegistered):
            translator.translator.register(models.BasePage)

        # Or unregistered before it.
        with pytest.raises(translator.DescendantRegistered):
            translator.translator.unregister(models.Slugged)

    def test_registration_field_conflicts(self):
        before = len(translator.translator.get_registered_models())

        # Exception should be raised when conflicting field name detected
        with pytest.raises(ValueError):
            translator.translator.register(models.ConflictModel, fields=('title',))
        with pytest.raises(ValueError):
            translator.translator.register(
                models.AbstractConflictModelB,
                fields=('title',),
            )
        with pytest.raises(ValueError):
            translator.translator.register(
                models.MultitableConflictModelB,
                fields=('title',),
            )

        # Model should not be registered
        assert len(translator.translator.get_registered_models()) == before

    def test_fields(self):
        field_names = dir(models.TestModel())
        assert 'id' in field_names
        assert 'title' in field_names
        assert 'title_de' in field_names
        assert 'title_en' in field_names
        assert 'text' in field_names
        assert 'text_de' in field_names
        assert 'text_en' in field_names
        assert 'url' in field_names
        assert 'url_de' in field_names
        assert 'url_en' in field_names
        assert 'email' in field_names
        assert 'email_de' in field_names
        assert 'email_en' in field_names

    def test_verbose_name(self):
        verbose_name = models.TestModel._meta.get_field('title_de').verbose_name
        assert verbose_name == 'title [de]'

    def test_descriptor_introspection(self):
        # See Django #8248
        try:
            models.TestModel.title
            models.TestModel.title.__doc__
            assert True
        except:
            self.fail('Descriptor accessed on class should return itself.')

    def test_fields_hashes(self):
        opts = models.TestModel._meta
        orig = opts.get_field('title')
        en = opts.get_field('title_en')
        de = opts.get_field('title_de')
        # Translation field retain creation_counters
        assert orig.creation_counter == en.creation_counter
        assert orig.creation_counter == de.creation_counter
        # But they compare unequal
        assert orig != en
        assert orig != de
        assert en != de
        # Their hashes too
        assert hash(orig) != hash(en)
        assert hash(orig) != hash(de)
        assert hash(en) != hash(de)
<<<<<<< HEAD
        assert 3 == len(set([orig, en, de]))
=======
        assert 3 == len({orig, en, de})
>>>>>>> c68104c5
        # TranslationFields can compare equal if they have the same language
        de.language = 'en'
        assert orig != de
        assert en == de
        assert hash(en) == hash(de)
<<<<<<< HEAD
        assert 2 == len(set([orig, en, de]))
=======
        assert 2 == len({orig, en, de})
>>>>>>> c68104c5
        de.language = 'de'

    def test_set_translation(self):
        """This test briefly shows main modeltranslation features."""
        assert get_language() == 'de'
        title_de = "title de"
        title_en = "title en"

        # The original field "title" passed in the constructor is
        # populated for the current language field: "title_de".
        inst2 = models.TestModel(title=title_de)
        assert inst2.title == title_de
        assert inst2.title_en is None
        assert inst2.title_de == title_de

        # So creating object is language-aware
        with override('en'):
            inst2 = models.TestModel(title=title_en)
            assert inst2.title == title_en
            assert inst2.title_en == title_en
            assert inst2.title_de is None

        # Value from original field is presented in current language:
        inst2 = models.TestModel(title_de=title_de, title_en=title_en)
        assert inst2.title == title_de
        with override('en'):
            assert inst2.title == title_en

        # Changes made via original field affect current language field:
        inst2.title = 'foo'
        assert inst2.title == 'foo'
        assert inst2.title_en == title_en
        assert inst2.title_de == 'foo'
        with override('en'):
            inst2.title = 'bar'
            assert inst2.title == 'bar'
            assert inst2.title_en == 'bar'
            assert inst2.title_de == 'foo'
        assert inst2.title == 'foo'

        # When conflict, language field wins with original field
        inst2 = models.TestModel(title='foo', title_de=title_de, title_en=title_en)
        assert inst2.title == title_de
        assert inst2.title_en == title_en
        assert inst2.title_de == title_de

        # Creating model and assigning only one language
        inst1 = models.TestModel(title_en=title_en)
        # Please note: '' and not None, because descriptor falls back to field default value
        assert inst1.title == ''
        assert inst1.title_en == title_en
        assert inst1.title_de is None
        # Assign current language value - de
        inst1.title = title_de
        assert inst1.title == title_de
        assert inst1.title_en == title_en
        assert inst1.title_de == title_de
        inst1.save()

        # Check that the translation fields are correctly saved and provide the
        # correct value when retrieving them again.
        n = models.TestModel.objects.get(title=title_de)
        assert n.title == title_de
        assert n.title_en == title_en
        assert n.title_de == title_de

        # Queries are also language-aware:
        assert 1 == models.TestModel.objects.filter(title=title_de).count()
        with override('en'):
            assert 0 == models.TestModel.objects.filter(title=title_de).count()

    def test_fallback_language(self):
        # Present what happens if current language field is empty
        assert get_language() == 'de'
        title_de = "title de"

        # Create model with value in de only...
        inst2 = models.TestModel(title=title_de)
        assert inst2.title == title_de
        assert inst2.title_en is None
        assert inst2.title_de == title_de

        # In this test environment, fallback language is not set. So return value for en
        # will be field's default: ''
        with override('en'):
            assert inst2.title == ''
            assert inst2.title_en is None  # Language field access returns real value

        # However, by default FALLBACK_LANGUAGES is set to DEFAULT_LANGUAGE
        with default_fallback():
            # No change here...
            assert inst2.title == title_de

            # ... but for empty en fall back to de
            with override('en'):
                assert inst2.title == title_de
                assert inst2.title_en is None  # Still real value

    def test_fallback_values_1(self):
        """
        If ``fallback_values`` is set to string, all untranslated fields would
        return this string.
        """
        title1_de = "title de"
        n = models.FallbackModel(title=title1_de)
        n.save()
        n = models.FallbackModel.objects.get(title=title1_de)
        assert n.title == title1_de
        trans_real.activate("en")
        assert n.title == "fallback"

    def test_fallback_values_2(self):
        """
        If ``fallback_values`` is set to ``dict``, all untranslated fields in
        ``dict`` would return this mapped value. Fields not in ``dict`` would
        return default translation.
        """
        title1_de = "title de"
        text1_de = "text in german"
        n = models.FallbackModel2(title=title1_de, text=text1_de)
        n.save()
        n = models.FallbackModel2.objects.get(title=title1_de)
        trans_real.activate("en")
        assert n.title == ''  # Falling back to default field value
        assert n.text == translation.FallbackModel2TranslationOptions.fallback_values['text']

    def _compare_instances(self, x, y, field):
        assert getattr(x, field) == getattr(y, field), "Constructor diff on field %s." % field

    def _test_constructor(self, keywords):
        n = models.TestModel(**keywords)
        m = models.TestModel.objects.create(**keywords)
        opts = translator.translator.get_options_for_model(models.TestModel)
        for base_field, trans_fields in opts.fields.items():
            self._compare_instances(n, m, base_field)
            for lang_field in trans_fields:
                self._compare_instances(n, m, lang_field.name)

    def test_constructor(self):
        """
        Ensure that model constructor behaves exactly the same as objects.create
        """
        # test different arguments compositions
        keywords = dict(
            # original only
            title='title',
            # both languages + original
            email='q@q.qq',
            email_de='d@d.dd',
            email_en='e@e.ee',
            # both languages without original
            text_en='text en',
            text_de='text de',
        )
        self._test_constructor(keywords)

        keywords = dict(
            # only current language
            title_de='title',
            # only not current language
            url_en='http://www.google.com',
            # original + current
            text='text def',
            text_de='text de',
            # original + not current
            email='q@q.qq',
            email_en='e@e.ee',
        )
        self._test_constructor(keywords)

    def test_update_or_create_existing(self):
        """
        Test that update_or_create works as expected
        """
        obj = models.TestModel.objects.create(title_de='old de', title_en='old en')

        instance, created = models.TestModel.objects.update_or_create(
            pk=obj.pk, defaults={'title': 'NEW DE TITLE'}
        )

        assert created is False
        assert instance.title == 'NEW DE TITLE'
        assert instance.title_en == 'old en'
        assert instance.title_de == 'NEW DE TITLE'

    def test_update_or_create_new(self):
        instance, created = models.TestModel.objects.update_or_create(
            pk=1,
            defaults={'title_de': 'old de', 'title_en': 'old en'},
        )

        assert created is True
        assert instance.title == 'old de'
        assert instance.title_en == 'old en'
        assert instance.title_de == 'old de'


class ModeltranslationTransactionTest(ModeltranslationTransactionTestBase):
    def test_unique_nullable_field(self):
        from django.db import transaction

        models.UniqueNullableModel.objects.create()
        models.UniqueNullableModel.objects.create()
        models.UniqueNullableModel.objects.create(title=None)
        models.UniqueNullableModel.objects.create(title=None)

        models.UniqueNullableModel.objects.create(title='')
        with pytest.raises(IntegrityError):
            models.UniqueNullableModel.objects.create(title='')
        transaction.rollback()  # Postgres
        models.UniqueNullableModel.objects.create(title='foo')
        with pytest.raises(IntegrityError):
            models.UniqueNullableModel.objects.create(title='foo')
        transaction.rollback()  # Postgres


class FallbackTests(ModeltranslationTestBase):
    test_fallback = {'default': ('de',), 'de': ('en',)}

    def test_settings(self):
        # Initial
        assert mt_settings.FALLBACK_LANGUAGES == {'default': ()}
        # Tuple/list
        with reload_override_settings(MODELTRANSLATION_FALLBACK_LANGUAGES=('de',)):
            assert mt_settings.FALLBACK_LANGUAGES == {'default': ('de',)}
        # Whole dict
        with reload_override_settings(MODELTRANSLATION_FALLBACK_LANGUAGES=self.test_fallback):
            assert mt_settings.FALLBACK_LANGUAGES == self.test_fallback
        # Improper language raises error
        config = {'default': (), 'fr': ('en',)}
        with override_settings(MODELTRANSLATION_FALLBACK_LANGUAGES=config):
            with pytest.raises(ImproperlyConfigured):
                importlib.reload(mt_settings)
        importlib.reload(mt_settings)

    def test_resolution_order(self):
        from modeltranslation.utils import resolution_order

        with reload_override_settings(MODELTRANSLATION_FALLBACK_LANGUAGES=self.test_fallback):
            assert ('en', 'de') == resolution_order('en')
            assert ('de', 'en') == resolution_order('de')
            # Overriding
            config = {'default': ()}
            assert ('en',) == resolution_order('en', config)
            assert ('de', 'en') == resolution_order('de', config)
            # Uniqueness
            config = {'de': ('en', 'de')}
            assert ('en', 'de') == resolution_order('en', config)
            assert ('de', 'en') == resolution_order('de', config)

            # Default fallbacks are always used at the end
            # That's it: fallbacks specified for a language don't replace defaults,
            # but just are prepended
            config = {'default': ('en', 'de'), 'de': ()}
            assert ('en', 'de') == resolution_order('en', config)
            assert ('de', 'en') == resolution_order('de', config)
            # What one may have expected
            assert ('de',) != resolution_order('de', config)

            # To completely override settings, one should override all keys
            config = {'default': (), 'de': ()}
            assert ('en',) == resolution_order('en', config)
            assert ('de',) == resolution_order('de', config)

    def test_fallback_languages(self):
        with reload_override_settings(MODELTRANSLATION_FALLBACK_LANGUAGES=self.test_fallback):
            title_de = 'title de'
            title_en = 'title en'
            n = models.TestModel(title=title_de)
            assert n.title_de == title_de
            assert n.title_en is None
            assert n.title == title_de
            trans_real.activate('en')
            assert n.title == title_de  # since default fallback is de

            n = models.TestModel(title=title_en)
            assert n.title_de is None
            assert n.title_en == title_en
            assert n.title == title_en
            trans_real.activate('de')
            assert n.title == title_en  # since fallback for de is en

            n.title_en = None
            assert n.title == ''  # if all fallbacks fail, return field.get_default()

    def test_fallbacks_toggle(self):
        with reload_override_settings(MODELTRANSLATION_FALLBACK_LANGUAGES=self.test_fallback):
            m = models.TestModel(title='foo')
            with fallbacks(True):
                assert m.title_de == 'foo'
                assert m.title_en is None
                assert m.title == 'foo'
                with override('en'):
                    assert m.title == 'foo'
            with fallbacks(False):
                assert m.title_de == 'foo'
                assert m.title_en is None
                assert m.title == 'foo'
                with override('en'):
                    assert m.title == ''  # '' is the default

    def test_fallback_undefined(self):
        """
        Checks if a sensible value is considered undefined and triggers
        fallbacks. Tests if the value can be overridden as documented.
        """
        with reload_override_settings(MODELTRANSLATION_FALLBACK_LANGUAGES=self.test_fallback):
            # Non-nullable CharField falls back on empty strings.
            m = models.FallbackModel(title_en='value', title_de='')
            with override('en'):
                assert m.title == 'value'
            with override('de'):
                assert m.title == 'value'

            # Nullable CharField does not fall back on empty strings.
            m = models.FallbackModel(description_en='value', description_de='')
            with override('en'):
                assert m.description == 'value'
            with override('de'):
                assert m.description == ''

            # Nullable CharField does fall back on None.
            m = models.FallbackModel(description_en='value', description_de=None)
            with override('en'):
                assert m.description == 'value'
            with override('de'):
                assert m.description == 'value'

            # The undefined value may be overridden.
            m = models.FallbackModel2(title_en='value', title_de='')
            with override('en'):
                assert m.title == 'value'
            with override('de'):
                assert m.title == ''
            m = models.FallbackModel2(title_en='value', title_de='no title')
            with override('en'):
                assert m.title == 'value'
            with override('de'):
                assert m.title == 'value'


class FileFieldsTest(ModeltranslationTestBase):
    def tearDown(self):
        if default_storage.exists('modeltranslation_tests'):
            # With FileSystemStorage uploading files creates a new directory,
            # that's not automatically removed upon their deletion.
            tests_dir = default_storage.path('modeltranslation_tests')
            if os.path.isdir(tests_dir):
                shutil.rmtree(tests_dir)
        super().tearDown()

    def test_translated_models(self):
        field_names = dir(models.FileFieldsModel())
        assert 'id' in field_names
        assert 'title' in field_names
        assert 'title_de' in field_names
        assert 'title_en' in field_names
        assert 'file' in field_names
        assert 'file_de' in field_names
        assert 'file_en' in field_names
        assert 'image' in field_names
        assert 'image_de' in field_names
        assert 'image_en' in field_names

    def _file_factory(self, name, content):
        try:
            return ContentFile(content, name=name)
        except TypeError:  # In Django 1.3 ContentFile had no name parameter
            file = ContentFile(content)
            file.name = name
            return file

    def test_translated_models_instance(self):
        inst = models.FileFieldsModel(title="Testtitle")

        trans_real.activate("en")
        inst.title = 'title_en'
        inst.file = 'a_en'
        inst.file.save('b_en', ContentFile('file in english'))
        inst.image = self._file_factory('i_en.jpg', 'image in english')  # Direct assign

        trans_real.activate("de")
        inst.title = 'title_de'
        inst.file = 'a_de'
        inst.file.save('b_de', ContentFile('file in german'))
        inst.image = self._file_factory('i_de.jpg', 'image in german')

        inst.save()

        trans_real.activate("en")
        assert inst.title == 'title_en'
        assert inst.file.name.count('b_en') > 0
        assert inst.file.read() == b'file in english'
        assert inst.image.name.count('i_en') > 0
        assert inst.image.read() == b'image in english'

        # Check if file was actually created in the global storage.
        assert default_storage.exists(inst.file.path)
        assert inst.file.size > 0
        assert default_storage.exists(inst.image.path)
        assert inst.image.size > 0

        trans_real.activate("de")
        assert inst.title == 'title_de'
        assert inst.file.name.count('b_de') > 0
        assert inst.file.read() == b'file in german'
        assert inst.image.name.count('i_de') > 0
        assert inst.image.read() == b'image in german'

        inst.file_en.delete()
        inst.image_en.delete()
        inst.file_de.delete()
        inst.image_de.delete()

    def test_empty_field(self):
        from django.db.models.fields.files import FieldFile

        inst = models.FileFieldsModel()
        assert isinstance(inst.file, FieldFile)
        assert isinstance(inst.file2, FieldFile)
        inst.save()
        inst = models.FileFieldsModel.objects.all()[0]
        assert isinstance(inst.file, FieldFile)
        assert isinstance(inst.file2, FieldFile)

    def test_fallback(self):
        from django.db.models.fields.files import FieldFile

        with reload_override_settings(MODELTRANSLATION_FALLBACK_LANGUAGES=('en',)):
            assert get_language() == 'de'
            inst = models.FileFieldsModel()
            inst.file_de = ''
            inst.file_en = 'foo'
            inst.file2_de = ''
            inst.file2_en = 'bar'
            assert isinstance(inst.file, FieldFile)
            assert isinstance(inst.file2, FieldFile)
            assert inst.file.name == 'foo'
            assert inst.file2.name == 'bar'
            inst.save()
            inst = models.FileFieldsModel.objects.all()[0]
            assert isinstance(inst.file, FieldFile)
            assert isinstance(inst.file2, FieldFile)
            assert inst.file.name == 'foo'
            assert inst.file2.name == 'bar'


class ForeignKeyFieldsTest(ModeltranslationTestBase):
    @classmethod
    def setUpClass(cls):
        # 'model' attribute cannot be assigned to class in its definition,
        # because ``models`` module will be reloaded and hence class would use old model classes.
        super().setUpClass()
        cls.model = models.ForeignKeyModel

    def test_translated_models(self):
        field_names = dir(self.model())
        assert 'id' in field_names
        for f in ('test', 'test_de', 'test_en', 'optional', 'optional_en', 'optional_de'):
            assert f in field_names
            assert '%s_id' % f in field_names

    def test_db_column_names(self):
        meta = self.model._meta

        # Make sure the correct database columns always get used:
        attname, col = meta.get_field('test').get_attname_column()
        assert attname == 'test_id'
        assert attname == col

        attname, col = meta.get_field('test_en').get_attname_column()
        assert attname == 'test_en_id'
        assert attname == col

        attname, col = meta.get_field('test_de').get_attname_column()
        assert attname == 'test_de_id'
        assert attname == col

    def test_translated_models_instance(self):
        test_inst1 = models.TestModel(title_en='title1_en', title_de='title1_de')
        test_inst1.save()
        test_inst2 = models.TestModel(title_en='title2_en', title_de='title2_de')
        test_inst2.save()
        inst = self.model()

        trans_real.activate("de")
        inst.test = test_inst1
        inst.optional = None

        trans_real.activate("en")
        # Test assigning relation by ID:
        inst.optional_id = test_inst2.pk
        inst.save()

        trans_real.activate("de")
        assert inst.test_id == test_inst1.pk
        assert inst.test.title == 'title1_de'
        assert inst.test_de_id == test_inst1.pk
        assert inst.test_de.title == 'title1_de'
        assert inst.optional is None

        # Test fallbacks:
        trans_real.activate("en")
        with default_fallback():
            assert inst.test_id == test_inst1.pk
            assert inst.test.pk == test_inst1.pk
            assert inst.test.title == 'title1_en'

        # Test English:
        assert inst.optional_id == test_inst2.pk
        assert inst.optional.title == 'title2_en'
        assert inst.optional_en_id == test_inst2.pk
        assert inst.optional_en.title == 'title2_en'

        # Test caching
        inst.test_en = test_inst2
        inst.save()
        trans_real.activate("de")
        assert inst.test == test_inst1
        trans_real.activate("en")
        assert inst.test == test_inst2

        # Check filtering in direct way + lookup spanning
        manager = self.model.objects
        trans_real.activate("de")
        assert manager.filter(test=test_inst1).count() == 1
        assert manager.filter(test_en=test_inst1).count() == 0
        assert manager.filter(test_de=test_inst1).count() == 1
        assert manager.filter(test=test_inst2).count() == 0
        assert manager.filter(test_en=test_inst2).count() == 1
        assert manager.filter(test_de=test_inst2).count() == 0
        assert manager.filter(test__title='title1_de').count() == 1
        assert manager.filter(test__title='title1_en').count() == 0
        assert manager.filter(test__title_en='title1_en').count() == 1
        trans_real.activate("en")
        assert manager.filter(test=test_inst1).count() == 0
        assert manager.filter(test_en=test_inst1).count() == 0
        assert manager.filter(test_de=test_inst1).count() == 1
        assert manager.filter(test=test_inst2).count() == 1
        assert manager.filter(test_en=test_inst2).count() == 1
        assert manager.filter(test_de=test_inst2).count() == 0
        assert manager.filter(test__title='title2_en').count() == 1
        assert manager.filter(test__title='title2_de').count() == 0
        assert manager.filter(test__title_de='title2_de').count() == 1

    def test_reverse_relations(self):
        test_inst = models.TestModel(title_en='title_en', title_de='title_de')
        test_inst.save()

        # Instantiate many 'ForeignKeyModel' instances:
        fk_inst_both = self.model(
            title_en='f_title_en', title_de='f_title_de', test_de=test_inst, test_en=test_inst
        )
        fk_inst_both.save()
        fk_inst_de = self.model(
            title_en='f_title_en', title_de='f_title_de', test_de_id=test_inst.pk
        )
        fk_inst_de.save()
        fk_inst_en = self.model(title_en='f_title_en', title_de='f_title_de', test_en=test_inst)
        fk_inst_en.save()

        fk_option_de = self.model.objects.create(optional_de=test_inst)
        fk_option_en = self.model.objects.create(optional_en=test_inst)

        # Check that the reverse accessors are created on the model:
        # Explicit related_name
        testmodel_fields = get_field_names(models.TestModel)
        testmodel_methods = dir(models.TestModel)
        assert 'test_fks' in testmodel_fields
        assert 'test_fks_de' in testmodel_fields
        assert 'test_fks_en' in testmodel_fields
        assert 'test_fks' in testmodel_methods
        assert 'test_fks_de' in testmodel_methods
        assert 'test_fks_en' in testmodel_methods
        # Implicit related_name: manager descriptor name != query field name
        assert 'foreignkeymodel' in testmodel_fields
        assert 'foreignkeymodel_de' in testmodel_fields
        assert 'foreignkeymodel_en' in testmodel_fields
        assert 'foreignkeymodel_set' in testmodel_methods
        assert 'foreignkeymodel_set_de' in testmodel_methods
        assert 'foreignkeymodel_set_en' in testmodel_methods

        # Check the German reverse accessor:
        assert fk_inst_both in test_inst.test_fks_de.all()
        assert fk_inst_de in test_inst.test_fks_de.all()
        assert fk_inst_en not in test_inst.test_fks_de.all()

        # Check the English reverse accessor:
        assert fk_inst_both in test_inst.test_fks_en.all()
        assert fk_inst_en in test_inst.test_fks_en.all()
        assert fk_inst_de not in test_inst.test_fks_en.all()

        # Check the default reverse accessor:
        trans_real.activate("de")
        assert fk_inst_de in test_inst.test_fks.all()
        assert fk_inst_en not in test_inst.test_fks.all()
        trans_real.activate("en")
        assert fk_inst_en in test_inst.test_fks.all()
        assert fk_inst_de not in test_inst.test_fks.all()

        # Check implicit related_name reverse accessor:
        assert fk_option_en in test_inst.foreignkeymodel_set.all()

        # Check filtering in reverse way + lookup spanning:

        manager = models.TestModel.objects
        trans_real.activate("de")
        assert manager.filter(test_fks=fk_inst_both).count() == 1
        assert manager.filter(test_fks=fk_inst_de).count() == 1
        assert manager.filter(test_fks__id=fk_inst_de.pk).count() == 1
        assert manager.filter(test_fks=fk_inst_en).count() == 0
        assert manager.filter(test_fks_en=fk_inst_en).count() == 1
        assert manager.filter(foreignkeymodel=fk_option_de).count() == 1
        assert manager.filter(foreignkeymodel=fk_option_en).count() == 0
        assert manager.filter(foreignkeymodel_en=fk_option_en).count() == 1
        assert manager.filter(test_fks__title='f_title_de').distinct().count() == 1
        assert manager.filter(test_fks__title='f_title_en').distinct().count() == 0
        assert manager.filter(test_fks__title_en='f_title_en').distinct().count() == 1
        trans_real.activate("en")
        assert manager.filter(test_fks=fk_inst_both).count() == 1
        assert manager.filter(test_fks=fk_inst_en).count() == 1
        assert manager.filter(test_fks__id=fk_inst_en.pk).count() == 1
        assert manager.filter(test_fks=fk_inst_de).count() == 0
        assert manager.filter(test_fks_de=fk_inst_de).count() == 1
        assert manager.filter(foreignkeymodel=fk_option_en).count() == 1
        assert manager.filter(foreignkeymodel=fk_option_de).count() == 0
        assert manager.filter(foreignkeymodel_de=fk_option_de).count() == 1
        assert manager.filter(test_fks__title='f_title_en').distinct().count() == 1
        assert manager.filter(test_fks__title='f_title_de').distinct().count() == 0
        assert manager.filter(test_fks__title_de='f_title_de').distinct().count() == 1

        # Check assignment
        trans_real.activate("de")
        test_inst2 = models.TestModel(title_en='title_en', title_de='title_de')
        test_inst2.save()
        test_inst2.test_fks.set((fk_inst_de, fk_inst_both))
        test_inst2.test_fks_en.set((fk_inst_en, fk_inst_both))

        assert fk_inst_both.test.pk == test_inst2.pk
        assert fk_inst_both.test_id == test_inst2.pk
        assert fk_inst_both.test_de == test_inst2
        assert set(test_inst2.test_fks_de.all()) == set(test_inst2.test_fks.all())
        assert fk_inst_both in test_inst2.test_fks.all()
        assert fk_inst_de in test_inst2.test_fks.all()
        assert fk_inst_en not in test_inst2.test_fks.all()
        trans_real.activate("en")
        assert set(test_inst2.test_fks_en.all()) == set(test_inst2.test_fks.all())
        assert fk_inst_both in test_inst2.test_fks.all()
        assert fk_inst_en in test_inst2.test_fks.all()
        assert fk_inst_de not in test_inst2.test_fks.all()

    def test_reverse_lookup_with_filtered_queryset_manager(self):
        """
        Make sure base_manager does not get same queryset filter as TestModel in reverse lookup
        https://docs.djangoproject.com/en/3.0/topics/db/managers/#base-managers
        """
        from modeltranslation.tests.models import FilteredManager

        test_inst = models.FilteredTestModel(title_en='title_en', title_de='title_de')
        test_inst.save()

        assert not models.FilteredTestModel.objects.all().exists()
        assert models.FilteredTestModel.objects.__class__ == FilteredManager
        assert models.FilteredTestModel._meta.base_manager.__class__ == MultilingualManager

        # # create objects with relations to test_inst
        fk_inst = models.ForeignKeyFilteredModel(
            test=test_inst, title_en='f_title_en', title_de='f_title_de'
        )
        fk_inst.save()
        fk_inst.refresh_from_db()  # force to reset cached values

        assert models.ForeignKeyFilteredModel.objects.__class__ == MultilingualManager
        assert models.ForeignKeyFilteredModel._meta.base_manager.__class__ == MultilingualManager
        assert fk_inst.test == test_inst

    def test_non_translated_relation(self):
        non_de = models.NonTranslated.objects.create(title='title_de')
        non_en = models.NonTranslated.objects.create(title='title_en')

        fk_inst_both = self.model.objects.create(
            title_en='f_title_en', title_de='f_title_de', non_de=non_de, non_en=non_en
        )
        fk_inst_de = self.model.objects.create(non_de=non_de)
        fk_inst_en = self.model.objects.create(non_en=non_en)

        # Forward relation + spanning
        manager = self.model.objects
        trans_real.activate("de")
        assert manager.filter(non=non_de).count() == 2
        assert manager.filter(non=non_en).count() == 0
        assert manager.filter(non_en=non_en).count() == 2
        assert manager.filter(non__title='title_de').count() == 2
        assert manager.filter(non__title='title_en').count() == 0
        assert manager.filter(non_en__title='title_en').count() == 2
        trans_real.activate("en")
        assert manager.filter(non=non_en).count() == 2
        assert manager.filter(non=non_de).count() == 0
        assert manager.filter(non_de=non_de).count() == 2
        assert manager.filter(non__title='title_en').count() == 2
        assert manager.filter(non__title='title_de').count() == 0
        assert manager.filter(non_de__title='title_de').count() == 2

        # Reverse relation + spanning
        manager = models.NonTranslated.objects
        trans_real.activate("de")
        assert manager.filter(test_fks=fk_inst_both).count() == 1
        assert manager.filter(test_fks=fk_inst_de).count() == 1
        assert manager.filter(test_fks=fk_inst_en).count() == 0
        assert manager.filter(test_fks_en=fk_inst_en).count() == 1
        assert manager.filter(test_fks__title='f_title_de').count() == 1
        assert manager.filter(test_fks__title='f_title_en').count() == 0
        assert manager.filter(test_fks__title_en='f_title_en').count() == 1
        trans_real.activate("en")
        assert manager.filter(test_fks=fk_inst_both).count() == 1
        assert manager.filter(test_fks=fk_inst_en).count() == 1
        assert manager.filter(test_fks=fk_inst_de).count() == 0
        assert manager.filter(test_fks_de=fk_inst_de).count() == 1
        assert manager.filter(test_fks__title='f_title_en').count() == 1
        assert manager.filter(test_fks__title='f_title_de').count() == 0
        assert manager.filter(test_fks__title_de='f_title_de').count() == 1

    def test_indonesian(self):
        field = models.ForeignKeyModel._meta.get_field('test')
        assert field.attname != build_localized_fieldname(field.name, 'id')


class ManyToManyFieldsTest(ModeltranslationTestBase):
    @classmethod
    def setUpClass(cls):
        # 'model' attribute cannot be assigned to class in its definition,
        # because ``models`` module will be reloaded and hence class would use old model classes.
<<<<<<< HEAD
        super(ManyToManyFieldsTest, cls).setUpClass()
=======
        super().setUpClass()
>>>>>>> c68104c5
        cls.model = models.ManyToManyFieldModel

    def test_translated_models(self):
        field_names = dir(self.model())
        assert 'id' in field_names
        for f in ('test', 'test_de', 'test_en', 'self_call_1', 'self_call_1_en', 'self_call_1_de'):
            assert f in field_names

    def test_db_column_names(self):
        meta = self.model._meta

        # Make sure the correct database columns always get used:
        field = meta.get_field('test')
        assert field.remote_field.through._meta.db_table == "tests_manytomanyfieldmodel_test"

        field = meta.get_field('test_en')
        assert field.remote_field.through._meta.db_table == "tests_manytomanyfieldmodel_test_en"

        field = meta.get_field('test_de')
        assert field.remote_field.through._meta.db_table == "tests_manytomanyfieldmodel_test_de"

        field = meta.get_field('self_call_1')
        assert field.remote_field.through._meta.db_table == "tests_manytomanyfieldmodel_self_call_1"

        field = meta.get_field('self_call_1_en')
        assert (
            field.remote_field.through._meta.db_table == "tests_manytomanyfieldmodel_self_call_1_en"
        )
<<<<<<< HEAD

        field = meta.get_field('self_call_1_de')
        assert (
            field.remote_field.through._meta.db_table == "tests_manytomanyfieldmodel_self_call_1_de"
        )

        field = meta.get_field('through_model')
        assert field.remote_field.through._meta.db_table == "tests_customthroughmodel"

        field = meta.get_field('through_model_en')
        assert field.remote_field.through._meta.db_table == "tests_customthroughmodel_en"

        field = meta.get_field('through_model_de')
        assert field.remote_field.through._meta.db_table == "tests_customthroughmodel_de"

    def test_translated_models_instance(self):
        models.TestModel.objects.bulk_create(
            (
                models.TestModel(title_en='m2m_test_%s_en' % i, title_de='m2m_test_%s_de' % i)
                for i in range(10)
            )
        )
        self.model.objects.bulk_create(
            (
                self.model(title_en='m2m_test_%s_en' % i, title_de='m2m_test_%s_de' % i)
                for i in range(10)
            )
        )
        models.NonTranslated.objects.bulk_create(
            (models.NonTranslated(title='m2m_test_%s' % i) for i in range(10))
        )

        testmodel_qs = models.TestModel.objects.all()
        testmodel_qs_1 = testmodel_qs.filter(title_en__in=['m2m_test_%s_en' % i for i in range(4)])
        testmodel_qs_2 = testmodel_qs.filter(
            title_en__in=['m2m_test_%s_en' % i for i in range(4, 10)]
        )
        untranslated_qs = models.NonTranslated.objects.all()
        self_qs = self.model.objects.all()
        self_qs_1 = self_qs.filter(title_en__in=['m2m_test_%s_en' % i for i in range(6)])
        self_qs_2 = self_qs.filter(title_en__in=['m2m_test_%s_en' % i for i in range(6, 10)])

        inst = self.model()
        inst.save()

=======

        field = meta.get_field('self_call_1_de')
        assert (
            field.remote_field.through._meta.db_table == "tests_manytomanyfieldmodel_self_call_1_de"
        )

        field = meta.get_field('through_model')
        assert field.remote_field.through._meta.db_table == "tests_customthroughmodel"

        field = meta.get_field('through_model_en')
        assert field.remote_field.through._meta.db_table == "tests_customthroughmodel_en"

        field = meta.get_field('through_model_de')
        assert field.remote_field.through._meta.db_table == "tests_customthroughmodel_de"

    def test_translated_models_instance(self):
        models.TestModel.objects.bulk_create(
            models.TestModel(title_en='m2m_test_%s_en' % i, title_de='m2m_test_%s_de' % i)
            for i in range(10)
        )
        self.model.objects.bulk_create(
            self.model(title_en='m2m_test_%s_en' % i, title_de='m2m_test_%s_de' % i)
            for i in range(10)
        )
        models.NonTranslated.objects.bulk_create(
            models.NonTranslated(title='m2m_test_%s' % i) for i in range(10)
        )

        testmodel_qs = models.TestModel.objects.all()
        testmodel_qs_1 = testmodel_qs.filter(title_en__in=['m2m_test_%s_en' % i for i in range(4)])
        testmodel_qs_2 = testmodel_qs.filter(
            title_en__in=['m2m_test_%s_en' % i for i in range(4, 10)]
        )
        untranslated_qs = models.NonTranslated.objects.all()
        self_qs = self.model.objects.all()
        self_qs_1 = self_qs.filter(title_en__in=['m2m_test_%s_en' % i for i in range(6)])
        self_qs_2 = self_qs.filter(title_en__in=['m2m_test_%s_en' % i for i in range(6, 10)])

        inst = self.model()
        inst.save()

>>>>>>> c68104c5
        trans_real.activate("de")
        inst.test.set(list(testmodel_qs_1.values_list("pk", flat=True)))
        assert inst.test.through.objects.all().count() == testmodel_qs_1.count()

        inst.through_model.set(testmodel_qs_2)
        assert inst.through_model.through.objects.all().count() == testmodel_qs_2.count()
<<<<<<< HEAD

        inst.self_call_2.set(self_qs_1)
        assert inst.self_call_2.all().count() == self_qs_1.count()

        trans_real.activate("en")
        inst.trans_through_model.through.objects.bulk_create(
            (
                inst.trans_through_model.through(
                    title_en='m2m_test_%s_en' % (i + 1),
                    title_de='m2m_test_%s_de' % (i + 1),
                    rel_1_id=int(inst.pk),
                    rel_2_id=tst_model.pk,
                )
                for i, tst_model in enumerate(testmodel_qs[:2])
            )
        )
        assert inst.trans_through_model.all().count() == 2

        inst.untrans.set(untranslated_qs)
        assert inst.untrans.through.objects.all().count() == untranslated_qs.count()

        inst.self_call_1.set(self_qs_2)
        assert (
            inst.self_call_1.filter(pk__in=self_qs_2.values_list("pk", flat=True)).count()
            == self_qs_2.count()
        )

        trans_real.activate("de")
        assert inst.test.through.objects.all().count() == testmodel_qs_1.count()
        assert inst.through_model.through.objects.all().count() == testmodel_qs_2.count()
        assert inst.untrans.through.objects.count() == 0
        assert inst.self_call_1.count() == 0

        assert inst.trans_through_model == getattr(inst, "trans_through_model_de")

        # Test prevent fallbacks:
        trans_real.activate("en")
        with default_fallback():
            assert inst.untrans.through.objects.all().count() == untranslated_qs.count()
            assert inst.trans_through_model == getattr(inst, "trans_through_model_en")

        # Test through properties and methods inheriance:
        trans_real.activate("de")
        through_inst = inst.through_model.through.objects.first()
        assert through_inst.test_property == "CustomThroughModel_de_%s" % inst.pk
        assert through_inst.test_method() == inst.pk + 1

        # Check filtering in direct way + lookup spanning
        manager = self.model.objects
        trans_real.activate("de")
        assert manager.filter(test__in=testmodel_qs_1).distinct().count() == 1
        assert manager.filter(test_en__in=testmodel_qs_1).distinct().count() == 0
        assert manager.filter(test_de__in=testmodel_qs_1).distinct().count() == 1

        assert (
            manager.filter(through_model__title__in=testmodel_qs_2.values_list("title", flat=True))
            .distinct()
            .count()
            == 1
        )
        assert (
            manager.filter(
                through_model_en__title__in=testmodel_qs_2.values_list("title", flat=True)
            ).count()
            == 0
        )
        assert (
            manager.filter(
                through_model_de__title__in=testmodel_qs_2.values_list("title", flat=True)
            )
            .distinct()
            .count()
            == 1
        )

        assert manager.filter(self_call_2__in=self_qs_1).distinct().count() == 1
        assert manager.filter(self_call_2_en__in=self_qs_1).count() == 0
        assert manager.filter(self_call_2_de__in=self_qs_1).distinct().count() == 1

        trans_real.activate("en")
        assert manager.filter(trans_through_model__in=testmodel_qs_1).distinct().count() == 1
        assert manager.filter(trans_through_model_de__in=testmodel_qs_1).count() == 0
        assert manager.filter(trans_through_model_en__in=testmodel_qs_1).distinct().count() == 1

        assert manager.filter(untrans__in=untranslated_qs).distinct().count() == 1
        assert manager.filter(untrans_de__in=untranslated_qs).count() == 0
        assert manager.filter(untrans_en__in=untranslated_qs).distinct().count() == 1

        assert manager.filter(self_call_1__in=self_qs_2).distinct().count() == 1
        assert manager.filter(self_call_1_de__in=self_qs_2).count() == 0
        assert manager.filter(self_call_1_en__in=self_qs_2).distinct().count() == 1

    def test_reverse_relations(self):
        models.TestModel.objects.bulk_create(
            (
                models.TestModel(title_en='m2m_test_%s_en' % i, title_de='m2m_test_%s_de' % i)
                for i in range(10)
            )
        )
        self.model.objects.bulk_create(
            (
                self.model(title_en='m2m_test_%s_en' % i, title_de='m2m_test_%s_de' % i)
                for i in range(10)
            )
        )
        models.NonTranslated.objects.bulk_create(
            (models.NonTranslated(title='m2m_test_%s' % i) for i in range(10))
        )
        inst_both = self.model(title_en="inst_both_en", title_de="inst_both_de")
        inst_both.save()
        inst_en = self.model(title_en="inst_en_en", title_de="inst_en_de")
        inst_en.save()
        inst_de = self.model(title_en="inst_de_en", title_de="inst_de_de")
        inst_de.save()
        testmodel_qs = models.TestModel.objects.all()
        inst_both.test_en.set(testmodel_qs)
        inst_both.test_de.set(testmodel_qs)
        inst_en.test_en.set(testmodel_qs)
        inst_de.test_de.set(testmodel_qs)

        # Check that the reverse accessors are created on the model:
        # Explicit related_name
        testmodel_fields = get_field_names(models.TestModel)
        testmodel_methods = dir(models.TestModel)

        assert 'm2m_test_ref' in testmodel_fields
        assert 'm2m_test_ref_de' in testmodel_fields
        assert 'm2m_test_ref_en' in testmodel_fields
        assert 'm2m_test_ref' in testmodel_methods
        assert 'm2m_test_ref_de' in testmodel_methods
        assert 'm2m_test_ref_en' in testmodel_methods
        # Implicit related_name: manager descriptor name != query field name
        assert 'customthroughmodel' in testmodel_fields
        assert 'customthroughmodel_en' in testmodel_fields
        assert 'customthroughmodel_de' in testmodel_fields
        assert 'manytomanyfieldmodel_set' in testmodel_methods
        assert 'manytomanyfieldmodel_en_set' in testmodel_methods
        assert 'manytomanyfieldmodel_de_set' in testmodel_methods

        test_inst = models.TestModel.objects.first()
        # Check the German reverse accessor:
        assert inst_both in test_inst.m2m_test_ref_de.all()
        assert inst_de in test_inst.m2m_test_ref_de.all()
        assert inst_en not in test_inst.m2m_test_ref_de.all()

        # Check the English reverse accessor:
        assert inst_both in test_inst.m2m_test_ref_en.all()
        assert inst_en in test_inst.m2m_test_ref_en.all()
        assert inst_de not in test_inst.m2m_test_ref_en.all()

        # Check the default reverse accessor:
        trans_real.activate("de")
        assert inst_de in test_inst.m2m_test_ref.all()
        assert inst_en not in test_inst.m2m_test_ref.all()
        trans_real.activate("en")
        assert inst_en in test_inst.m2m_test_ref.all()
        assert inst_de not in test_inst.m2m_test_ref.all()

=======

        inst.self_call_2.set(self_qs_1)
        assert inst.self_call_2.all().count() == self_qs_1.count()

        trans_real.activate("en")
        inst.trans_through_model.through.objects.bulk_create(
            (
                inst.trans_through_model.through(
                    title_en='m2m_test_%s_en' % (i + 1),
                    title_de='m2m_test_%s_de' % (i + 1),
                    rel_1_id=int(inst.pk),
                    rel_2_id=tst_model.pk,
                )
                for i, tst_model in enumerate(testmodel_qs[:2])
            )
        )
        assert inst.trans_through_model.all().count() == 2

        inst.untrans.set(untranslated_qs)
        assert inst.untrans.through.objects.all().count() == untranslated_qs.count()

        inst.self_call_1.set(self_qs_2)
        assert (
            inst.self_call_1.filter(pk__in=self_qs_2.values_list("pk", flat=True)).count()
            == self_qs_2.count()
        )

        trans_real.activate("de")
        assert inst.test.through.objects.all().count() == testmodel_qs_1.count()
        assert inst.through_model.through.objects.all().count() == testmodel_qs_2.count()
        assert inst.untrans.through.objects.count() == 0
        assert inst.self_call_1.count() == 0

        assert inst.trans_through_model == getattr(inst, "trans_through_model_de")

        # Test prevent fallbacks:
        trans_real.activate("en")
        with default_fallback():
            assert inst.untrans.through.objects.all().count() == untranslated_qs.count()
            assert inst.trans_through_model == getattr(inst, "trans_through_model_en")

        # Test through properties and methods inheriance:
        trans_real.activate("de")
        through_inst = inst.through_model.through.objects.first()
        assert through_inst.test_property == "CustomThroughModel_de_%s" % inst.pk
        assert through_inst.test_method() == inst.pk + 1

        # Check filtering in direct way + lookup spanning
        manager = self.model.objects
        trans_real.activate("de")
        assert manager.filter(test__in=testmodel_qs_1).distinct().count() == 1
        assert manager.filter(test_en__in=testmodel_qs_1).distinct().count() == 0
        assert manager.filter(test_de__in=testmodel_qs_1).distinct().count() == 1

        assert (
            manager.filter(through_model__title__in=testmodel_qs_2.values_list("title", flat=True))
            .distinct()
            .count()
            == 1
        )
        assert (
            manager.filter(
                through_model_en__title__in=testmodel_qs_2.values_list("title", flat=True)
            ).count()
            == 0
        )
        assert (
            manager.filter(
                through_model_de__title__in=testmodel_qs_2.values_list("title", flat=True)
            )
            .distinct()
            .count()
            == 1
        )

        assert manager.filter(self_call_2__in=self_qs_1).distinct().count() == 1
        assert manager.filter(self_call_2_en__in=self_qs_1).count() == 0
        assert manager.filter(self_call_2_de__in=self_qs_1).distinct().count() == 1

        trans_real.activate("en")
        assert manager.filter(trans_through_model__in=testmodel_qs_1).distinct().count() == 1
        assert manager.filter(trans_through_model_de__in=testmodel_qs_1).count() == 0
        assert manager.filter(trans_through_model_en__in=testmodel_qs_1).distinct().count() == 1

        assert manager.filter(untrans__in=untranslated_qs).distinct().count() == 1
        assert manager.filter(untrans_de__in=untranslated_qs).count() == 0
        assert manager.filter(untrans_en__in=untranslated_qs).distinct().count() == 1

        assert manager.filter(self_call_1__in=self_qs_2).distinct().count() == 1
        assert manager.filter(self_call_1_de__in=self_qs_2).count() == 0
        assert manager.filter(self_call_1_en__in=self_qs_2).distinct().count() == 1

    def test_reverse_relations(self):
        models.TestModel.objects.bulk_create(
            models.TestModel(title_en='m2m_test_%s_en' % i, title_de='m2m_test_%s_de' % i)
            for i in range(10)
        )
        self.model.objects.bulk_create(
            self.model(title_en='m2m_test_%s_en' % i, title_de='m2m_test_%s_de' % i)
            for i in range(10)
        )
        models.NonTranslated.objects.bulk_create(
            models.NonTranslated(title='m2m_test_%s' % i) for i in range(10)
        )
        inst_both = self.model(title_en="inst_both_en", title_de="inst_both_de")
        inst_both.save()
        inst_en = self.model(title_en="inst_en_en", title_de="inst_en_de")
        inst_en.save()
        inst_de = self.model(title_en="inst_de_en", title_de="inst_de_de")
        inst_de.save()
        testmodel_qs = models.TestModel.objects.all()
        inst_both.test_en.set(testmodel_qs)
        inst_both.test_de.set(testmodel_qs)
        inst_en.test_en.set(testmodel_qs)
        inst_de.test_de.set(testmodel_qs)

        # Check that the reverse accessors are created on the model:
        # Explicit related_name
        testmodel_fields = get_field_names(models.TestModel)
        testmodel_methods = dir(models.TestModel)

        assert 'm2m_test_ref' in testmodel_fields
        assert 'm2m_test_ref_de' in testmodel_fields
        assert 'm2m_test_ref_en' in testmodel_fields
        assert 'm2m_test_ref' in testmodel_methods
        assert 'm2m_test_ref_de' in testmodel_methods
        assert 'm2m_test_ref_en' in testmodel_methods
        # Implicit related_name: manager descriptor name != query field name
        assert 'customthroughmodel' in testmodel_fields
        assert 'customthroughmodel_en' in testmodel_fields
        assert 'customthroughmodel_de' in testmodel_fields
        assert 'manytomanyfieldmodel_set' in testmodel_methods
        assert 'manytomanyfieldmodel_en_set' in testmodel_methods
        assert 'manytomanyfieldmodel_de_set' in testmodel_methods

        test_inst = models.TestModel.objects.first()
        # Check the German reverse accessor:
        assert inst_both in test_inst.m2m_test_ref_de.all()
        assert inst_de in test_inst.m2m_test_ref_de.all()
        assert inst_en not in test_inst.m2m_test_ref_de.all()

        # Check the English reverse accessor:
        assert inst_both in test_inst.m2m_test_ref_en.all()
        assert inst_en in test_inst.m2m_test_ref_en.all()
        assert inst_de not in test_inst.m2m_test_ref_en.all()

        # Check the default reverse accessor:
        trans_real.activate("de")
        assert inst_de in test_inst.m2m_test_ref.all()
        assert inst_en not in test_inst.m2m_test_ref.all()
        trans_real.activate("en")
        assert inst_en in test_inst.m2m_test_ref.all()
        assert inst_de not in test_inst.m2m_test_ref.all()

>>>>>>> c68104c5
        # Check implicit related_name reverse accessor:
        inst_en.through_model.set(testmodel_qs)
        assert inst_en in test_inst.manytomanyfieldmodel_set.all()

        # Check filtering in reverse way + lookup spanning:

        manager = models.TestModel.objects
        trans_real.activate("de")
        assert manager.filter(m2m_test_ref__in=[inst_both]).count() == 10
        assert manager.filter(m2m_test_ref__in=[inst_de]).count() == 10
        assert manager.filter(m2m_test_ref__id__in=[inst_de.pk]).count() == 10
        assert manager.filter(m2m_test_ref__in=[inst_en]).count() == 0
        assert manager.filter(m2m_test_ref_en__in=[inst_en]).count() == 10
        assert manager.filter(manytomanyfieldmodel__in=[inst_en]).count() == 0
        assert manager.filter(manytomanyfieldmodel_en__in=[inst_en]).count() == 10
        assert manager.filter(m2m_test_ref__title='inst_de_de').distinct().count() == 10
        assert manager.filter(m2m_test_ref__title='inst_de_en').distinct().count() == 0
        assert manager.filter(m2m_test_ref__title_en='inst_de_en').distinct().count() == 10
        assert manager.filter(m2m_test_ref_en__title='inst_en_de').distinct().count() == 10

        trans_real.activate("en")
        assert manager.filter(m2m_test_ref__in=[inst_both]).count() == 10
        assert manager.filter(m2m_test_ref__in=[inst_en]).count() == 10
        assert manager.filter(m2m_test_ref__id__in=[inst_en.pk]).count() == 10
        assert manager.filter(m2m_test_ref__in=[inst_de]).count() == 0
        assert manager.filter(m2m_test_ref_de__in=[inst_de]).count() == 10
        assert manager.filter(manytomanyfieldmodel__in=[inst_en]).count() == 10
        assert manager.filter(manytomanyfieldmodel__in=[inst_de]).count() == 0
        assert manager.filter(manytomanyfieldmodel_de__in=[inst_de]).count() == 0
        assert manager.filter(m2m_test_ref__title='inst_en_en').distinct().count() == 10
        assert manager.filter(m2m_test_ref__title='inst_en_de').distinct().count() == 0
        assert manager.filter(m2m_test_ref__title_de='inst_en_de').distinct().count() == 10
        assert manager.filter(m2m_test_ref_de__title='inst_de_en').distinct().count() == 10


class OneToOneFieldsTest(ForeignKeyFieldsTest):
    @classmethod
    def setUpClass(cls):
        # 'model' attribute cannot be assigned to class in its definition,
        # because ``models`` module will be reloaded and hence class would use old model classes.
        super().setUpClass()
        cls.model = models.OneToOneFieldModel

    def test_uniqueness(self):
        test_inst1 = models.TestModel(title_en='title1_en', title_de='title1_de')
        test_inst1.save()
        inst = self.model()

        trans_real.activate("de")
        inst.test = test_inst1

        trans_real.activate("en")
        # That's ok, since test_en is different than test_de
        inst.test = test_inst1
        inst.save()

        # But this violates uniqueness constraint
        inst2 = self.model(test=test_inst1)
        with pytest.raises(IntegrityError):
            inst2.save()

    def test_reverse_relations(self):
        test_inst = models.TestModel(title_en='title_en', title_de='title_de')
        test_inst.save()

        # Instantiate many 'OneToOneFieldModel' instances:
        fk_inst_de = self.model(
            title_en='f_title_en', title_de='f_title_de', test_de_id=test_inst.pk
        )
        fk_inst_de.save()
        fk_inst_en = self.model(title_en='f_title_en', title_de='f_title_de', test_en=test_inst)
        fk_inst_en.save()

        fk_option_de = self.model.objects.create(optional_de=test_inst)
        fk_option_en = self.model.objects.create(optional_en=test_inst)

        # Check that the reverse accessors are created on the model:
        # Explicit related_name
        testmodel_fields = get_field_names(models.TestModel)
        testmodel_methods = dir(models.TestModel)
        assert 'test_o2o' in testmodel_fields
        assert 'test_o2o_de' in testmodel_fields
        assert 'test_o2o_en' in testmodel_fields
        assert 'test_o2o' in testmodel_methods
        assert 'test_o2o_de' in testmodel_methods
        assert 'test_o2o_en' in testmodel_methods
        # Implicit related_name
        assert 'onetoonefieldmodel' in testmodel_fields
        assert 'onetoonefieldmodel_de' in testmodel_fields
        assert 'onetoonefieldmodel_en' in testmodel_fields
        assert 'onetoonefieldmodel' in testmodel_methods
        assert 'onetoonefieldmodel_de' in testmodel_methods
        assert 'onetoonefieldmodel_en' in testmodel_methods

        # Check the German reverse accessor:
        assert fk_inst_de == test_inst.test_o2o_de

        # Check the English reverse accessor:
        assert fk_inst_en == test_inst.test_o2o_en

        # Check the default reverse accessor:
        trans_real.activate("de")
        assert fk_inst_de == test_inst.test_o2o
        trans_real.activate("en")
        assert fk_inst_en == test_inst.test_o2o

        # Check implicit related_name reverse accessor:
        assert fk_option_en == test_inst.onetoonefieldmodel

        # Check filtering in reverse way + lookup spanning:
        manager = models.TestModel.objects
        trans_real.activate("de")
        assert manager.filter(test_o2o=fk_inst_de).count() == 1
        assert manager.filter(test_o2o__id=fk_inst_de.pk).count() == 1
        assert manager.filter(test_o2o=fk_inst_en).count() == 0
        assert manager.filter(test_o2o_en=fk_inst_en).count() == 1
        assert manager.filter(onetoonefieldmodel=fk_option_de).count() == 1
        assert manager.filter(onetoonefieldmodel=fk_option_en).count() == 0
        assert manager.filter(onetoonefieldmodel_en=fk_option_en).count() == 1
        assert manager.filter(test_o2o__title='f_title_de').distinct().count() == 1
        assert manager.filter(test_o2o__title='f_title_en').distinct().count() == 0
        assert manager.filter(test_o2o__title_en='f_title_en').distinct().count() == 1
        trans_real.activate("en")
        assert manager.filter(test_o2o=fk_inst_en).count() == 1
        assert manager.filter(test_o2o__id=fk_inst_en.pk).count() == 1
        assert manager.filter(test_o2o=fk_inst_de).count() == 0
        assert manager.filter(test_o2o_de=fk_inst_de).count() == 1
        assert manager.filter(onetoonefieldmodel=fk_option_en).count() == 1
        assert manager.filter(onetoonefieldmodel=fk_option_de).count() == 0
        assert manager.filter(onetoonefieldmodel_de=fk_option_de).count() == 1
        assert manager.filter(test_o2o__title='f_title_en').distinct().count() == 1
        assert manager.filter(test_o2o__title='f_title_de').distinct().count() == 0
        assert manager.filter(test_o2o__title_de='f_title_de').distinct().count() == 1

        # Check assignment
        trans_real.activate("de")
        test_inst2 = models.TestModel(title_en='title_en', title_de='title_de')
        test_inst2.save()
        test_inst2.test_o2o = fk_inst_de
        test_inst2.test_o2o_en = fk_inst_en

        assert fk_inst_de.test.pk == test_inst2.pk
        assert fk_inst_de.test_id == test_inst2.pk
        assert fk_inst_de.test_de == test_inst2
        assert test_inst2.test_o2o_de == test_inst2.test_o2o
        assert fk_inst_de == test_inst2.test_o2o
        trans_real.activate("en")
        assert fk_inst_en.test.pk == test_inst2.pk
        assert fk_inst_en.test_id == test_inst2.pk
        assert fk_inst_en.test_en == test_inst2
        assert test_inst2.test_o2o_en == test_inst2.test_o2o
        assert fk_inst_en == test_inst2.test_o2o

    def test_non_translated_relation(self):
        non_de = models.NonTranslated.objects.create(title='title_de')
        non_en = models.NonTranslated.objects.create(title='title_en')

        fk_inst_de = self.model.objects.create(
            title_en='f_title_en', title_de='f_title_de', non_de=non_de
        )
        fk_inst_en = self.model.objects.create(
            title_en='f_title_en2', title_de='f_title_de2', non_en=non_en
        )

        # Forward relation + spanning
        manager = self.model.objects
        trans_real.activate("de")
        assert manager.filter(non=non_de).count() == 1
        assert manager.filter(non=non_en).count() == 0
        assert manager.filter(non_en=non_en).count() == 1
        assert manager.filter(non__title='title_de').count() == 1
        assert manager.filter(non__title='title_en').count() == 0
        assert manager.filter(non_en__title='title_en').count() == 1
        trans_real.activate("en")
        assert manager.filter(non=non_en).count() == 1
        assert manager.filter(non=non_de).count() == 0
        assert manager.filter(non_de=non_de).count() == 1
        assert manager.filter(non__title='title_en').count() == 1
        assert manager.filter(non__title='title_de').count() == 0
        assert manager.filter(non_de__title='title_de').count() == 1

        # Reverse relation + spanning
        manager = models.NonTranslated.objects
        trans_real.activate("de")
        assert manager.filter(test_o2o=fk_inst_de).count() == 1
        assert manager.filter(test_o2o=fk_inst_en).count() == 0
        assert manager.filter(test_o2o_en=fk_inst_en).count() == 1
        assert manager.filter(test_o2o__title='f_title_de').count() == 1
        assert manager.filter(test_o2o__title='f_title_en').count() == 0
        assert manager.filter(test_o2o__title_en='f_title_en').count() == 1
        trans_real.activate("en")
        assert manager.filter(test_o2o=fk_inst_en).count() == 1
        assert manager.filter(test_o2o=fk_inst_de).count() == 0
        assert manager.filter(test_o2o_de=fk_inst_de).count() == 1
        assert manager.filter(test_o2o__title='f_title_en2').count() == 1
        assert manager.filter(test_o2o__title='f_title_de2').count() == 0
        assert manager.filter(test_o2o__title_de='f_title_de2').count() == 1


class OtherFieldsTest(ModeltranslationTestBase):
    def test_translated_models(self):
        inst = models.OtherFieldsModel.objects.create()
        field_names = dir(inst)
        assert 'id' in field_names
        assert 'int' in field_names
        assert 'int_de' in field_names
        assert 'int_en' in field_names
        assert 'boolean' in field_names
        assert 'boolean_de' in field_names
        assert 'boolean_en' in field_names
        assert 'genericip' in field_names
        assert 'genericip_de' in field_names
        assert 'genericip_en' in field_names
        assert 'float' in field_names
        assert 'float_de' in field_names
        assert 'float_en' in field_names
        assert 'decimal' in field_names
        assert 'decimal_de' in field_names
        assert 'decimal_en' in field_names
<<<<<<< HEAD
=======
        assert 'json' in field_names
        assert 'json_de' in field_names
        assert 'json_en' in field_names
>>>>>>> c68104c5
        inst.delete()

    def test_translated_models_integer_instance(self):
        inst = models.OtherFieldsModel()
        inst.int = 7
        assert 'de' == get_language()
        assert 7 == inst.int
        assert 7 == inst.int_de
        assert 42 == inst.int_en  # default value is honored

        inst.int += 2
        inst.save()
        assert 9 == inst.int
        assert 9 == inst.int_de
        assert 42 == inst.int_en

        trans_real.activate('en')
        inst.int -= 1
        assert 41 == inst.int
        assert 9 == inst.int_de
        assert 41 == inst.int_en

        # this field has validator - let's try to make it below 0!
        inst.int -= 50
        with pytest.raises(ValidationError):
            inst.full_clean()

    def test_translated_models_boolean_instance(self):
        inst = models.OtherFieldsModel()
        inst.boolean = True
        assert 'de' == get_language()
        assert inst.boolean is True
        assert inst.boolean_de is True
        assert inst.boolean_en is False

        inst.boolean = False
        inst.save()
        assert inst.boolean is False
        assert inst.boolean_de is False
        assert inst.boolean_en is False

        trans_real.activate('en')
        inst.boolean = True
        assert inst.boolean is True
        assert inst.boolean_de is False
        assert inst.boolean_en is True

    def test_translated_models_genericipaddress_instance(self):
        inst = models.OtherFieldsModel()
        inst.genericip = '2a02:42fe::4'
        assert 'de' == get_language()
        assert '2a02:42fe::4' == inst.genericip
        assert '2a02:42fe::4' == inst.genericip_de
        assert inst.genericip_en is None

        inst.genericip = '2a02:23fe::4'
        inst.save()
        assert '2a02:23fe::4' == inst.genericip
        assert '2a02:23fe::4' == inst.genericip_de
        assert inst.genericip_en is None

        trans_real.activate('en')
        inst.genericip = '2a02:42fe::4'
        assert '2a02:42fe::4' == inst.genericip
        assert '2a02:23fe::4' == inst.genericip_de
        assert '2a02:42fe::4' == inst.genericip_en

        # Check if validation is preserved
        inst.genericip = '1;2'
        with pytest.raises(ValidationError):
            inst.full_clean()

    def test_translated_models_float_instance(self):
        inst = models.OtherFieldsModel()
        inst.float = 0.42
        assert 'de' == get_language()
        assert 0.42 == inst.float
        assert 0.42 == inst.float_de
        assert inst.float_en is None

        inst.float = 0.23
        inst.save()
        assert 0.23 == inst.float
        assert 0.23 == inst.float_de
        assert inst.float_en is None

        inst.float += 0.08
        assert 0.31 == inst.float
        assert 0.31 == inst.float_de
        assert inst.float_en is None

        trans_real.activate('en')
        inst.float = 0.42
        assert 0.42 == inst.float
        assert 0.31 == inst.float_de
        assert 0.42 == inst.float_en

    def test_translated_models_decimal_instance(self):
        inst = models.OtherFieldsModel()
        inst.decimal = Decimal('0.42')
        assert 'de' == get_language()
        assert Decimal('0.42') == inst.decimal
        assert Decimal('0.42') == inst.decimal_de
        assert inst.decimal_en is None

        inst.decimal = inst.decimal - Decimal('0.19')
        inst.save()
        assert Decimal('0.23') == inst.decimal
        assert Decimal('0.23') == inst.decimal_de
        assert inst.decimal_en is None

        trans_real.activate('en')
        with pytest.raises(TypeError):
            inst.decimal + Decimal('0.19')
        assert inst.decimal is None
        assert Decimal('0.23') == inst.decimal_de
        assert inst.decimal_en is None

        inst.decimal = Decimal('0.42')
        assert Decimal('0.42') == inst.decimal
        assert Decimal('0.23') == inst.decimal_de
        assert Decimal('0.42') == inst.decimal_en

    def test_translated_models_date_instance(self):
        inst = models.OtherFieldsModel()
        inst.date = datetime.date(2012, 12, 31)
        assert 'de' == get_language()
        assert datetime.date(2012, 12, 31) == inst.date
        assert datetime.date(2012, 12, 31) == inst.date_de
        assert inst.date_en is None

        inst.date = datetime.date(1999, 1, 1)
        inst.save()
        assert datetime.date(1999, 1, 1) == inst.date
        assert datetime.date(1999, 1, 1) == inst.date_de
        assert inst.date_en is None

        qs = models.OtherFieldsModel.objects.filter(date='1999-1-1')
        assert len(qs) == 1
        assert qs[0].date == datetime.date(1999, 1, 1)

        trans_real.activate('en')
        inst.date = datetime.date(2012, 12, 31)
        assert datetime.date(2012, 12, 31) == inst.date
        assert datetime.date(1999, 1, 1) == inst.date_de
        assert datetime.date(2012, 12, 31) == inst.date_en

    def test_translated_models_datetime_instance(self):
        inst = models.OtherFieldsModel()
        inst.datetime = datetime.datetime(2012, 12, 31, 23, 42)
        assert 'de' == get_language()
        assert datetime.datetime(2012, 12, 31, 23, 42) == inst.datetime
        assert datetime.datetime(2012, 12, 31, 23, 42) == inst.datetime_de
        assert inst.datetime_en is None

        inst.datetime = datetime.datetime(1999, 1, 1, 23, 42)
        inst.save()
        assert datetime.datetime(1999, 1, 1, 23, 42) == inst.datetime
        assert datetime.datetime(1999, 1, 1, 23, 42) == inst.datetime_de
        assert inst.datetime_en is None

        qs = models.OtherFieldsModel.objects.filter(datetime='1999-1-1 23:42')
        assert len(qs) == 1
        assert qs[0].datetime == datetime.datetime(1999, 1, 1, 23, 42)

        trans_real.activate('en')
        inst.datetime = datetime.datetime(2012, 12, 31, 23, 42)
        assert datetime.datetime(2012, 12, 31, 23, 42) == inst.datetime
        assert datetime.datetime(1999, 1, 1, 23, 42) == inst.datetime_de
        assert datetime.datetime(2012, 12, 31, 23, 42) == inst.datetime_en

    def test_translated_models_time_instance(self):
        inst = models.OtherFieldsModel()
        inst.time = datetime.time(23, 42, 0)
        assert 'de' == get_language()
        assert datetime.time(23, 42, 0) == inst.time
        assert datetime.time(23, 42, 0) == inst.time_de
        assert inst.time_en is None

        inst.time = datetime.time(1, 2, 3)
        inst.save()
        assert datetime.time(1, 2, 3) == inst.time
        assert datetime.time(1, 2, 3) == inst.time_de
        assert inst.time_en is None

        qs = models.OtherFieldsModel.objects.filter(time='01:02:03')
        assert len(qs) == 1
        assert qs[0].time == datetime.time(1, 2, 3)

        trans_real.activate('en')
        inst.time = datetime.time(23, 42, 0)
        assert datetime.time(23, 42, 0) == inst.time
        assert datetime.time(1, 2, 3) == inst.time_de
        assert datetime.time(23, 42, 0) == inst.time_en

    def test_dates_queryset(self):
        Model = models.OtherFieldsModel

        Model.objects.create(datetime=datetime.datetime(2015, 9, 2, 0, 0))
        Model.objects.create(datetime=datetime.datetime(2014, 8, 3, 0, 0))
        Model.objects.create(datetime=datetime.datetime(2013, 7, 4, 0, 0))

        qs = Model.objects.dates('datetime', 'year', 'DESC')

        assert list(qs) == [
            datetime.date(2015, 1, 1),
            datetime.date(2014, 1, 1),
            datetime.date(2013, 1, 1),
        ]

    def test_descriptors(self):
        # Descriptor store ints in database and returns string of 'a' of that length
        inst = models.DescriptorModel()
        # Demonstrate desired behaviour
        inst.normal = 2
        assert 'aa' == inst.normal
        inst.normal = 'abc'
        assert 'aaa' == inst.normal

        # Descriptor on translated field works too
        assert 'de' == get_language()
        inst.trans = 5
        assert 'aaaaa' == inst.trans

        inst.save()
        db_values = models.DescriptorModel.objects.raw_values('normal', 'trans_en', 'trans_de')[0]
        assert 3 == db_values['normal']
        assert 5 == db_values['trans_de']
        assert 0 == db_values['trans_en']

        # Retrieval from db
        inst = models.DescriptorModel.objects.all()[0]
        assert 'aaa' == inst.normal
        assert 'aaaaa' == inst.trans
        assert 'aaaaa' == inst.trans_de
        assert '' == inst.trans_en

        # Other language
        trans_real.activate('en')
        assert '' == inst.trans
        inst.trans = 'q'
        assert 'a' == inst.trans
        inst.trans_de = 4
        assert 'aaaa' == inst.trans_de
        inst.save()
        db_values = models.DescriptorModel.objects.raw_values('normal', 'trans_en', 'trans_de')[0]
        assert 3 == db_values['normal']
        assert 4 == db_values['trans_de']
        assert 1 == db_values['trans_en']


class ModeltranslationTestRule1(ModeltranslationTestBase):
    """
    Rule 1: Reading the value from the original field returns the value in
    translated to the current language.
    """

    def _test_field(self, field_name, value_de, value_en, deactivate=True):
        field_name_de = '%s_de' % field_name
        field_name_en = '%s_en' % field_name
        params = {field_name_de: value_de, field_name_en: value_en}

        n = models.TestModel.objects.create(**params)
        # Language is set to 'de' at this point
        assert get_language() == 'de'
        assert getattr(n, field_name) == value_de
        assert getattr(n, field_name_de) == value_de
        assert getattr(n, field_name_en) == value_en
        # Now switch to "en"
        trans_real.activate("en")
        assert get_language() == "en"
        # Should now be return the english one (just by switching the language)
        assert getattr(n, field_name) == value_en
        # But explicit language fields hold their values
        assert getattr(n, field_name_de) == value_de
        assert getattr(n, field_name_en) == value_en

        n = models.TestModel.objects.create(**params)
        n.save()
        # Language is set to "en" at this point
        assert get_language() == "en"
        assert getattr(n, field_name) == value_en
        assert getattr(n, field_name_de) == value_de
        assert getattr(n, field_name_en) == value_en
        trans_real.activate('de')
        assert get_language() == 'de'
        assert getattr(n, field_name) == value_de

        if deactivate:
            trans_real.deactivate()

    def test_rule1(self):
        """
        Basic CharField/TextField test.
        """
        title1_de = "title de"
        title1_en = "title en"
        text_de = "Dies ist ein deutscher Satz"
        text_en = "This is an english sentence"

        self._test_field(field_name='title', value_de=title1_de, value_en=title1_en)
        self._test_field(field_name='text', value_de=text_de, value_en=text_en)

    def test_rule1_url_field(self):
        self._test_field(
            field_name='url', value_de='http://www.google.de', value_en='http://www.google.com'
        )

    def test_rule1_email_field(self):
        self._test_field(
            field_name='email',
            value_de='django-modeltranslation@googlecode.de',
            value_en='django-modeltranslation@googlecode.com',
        )


class ModeltranslationTestRule2(ModeltranslationTestBase):
    """
    Rule 2: Assigning a value to the original field updates the value
    in the associated current language translation field.
    """

    def _test_field(self, field_name, value1_de, value1_en, value2, value3, deactivate=True):
        field_name_de = '%s_de' % field_name
        field_name_en = '%s_en' % field_name
        params = {field_name_de: value1_de, field_name_en: value1_en}

        assert get_language() == 'de'
        n = models.TestModel.objects.create(**params)
        assert getattr(n, field_name) == value1_de
        assert getattr(n, field_name_de) == value1_de
        assert getattr(n, field_name_en) == value1_en

        setattr(n, field_name, value2)
        n.save()
        assert getattr(n, field_name) == value2
        assert getattr(n, field_name_de) == value2
        assert getattr(n, field_name_en) == value1_en

        trans_real.activate("en")
        assert get_language() == "en"

        setattr(n, field_name, value3)
        setattr(n, field_name_de, value1_de)
        n.save()
        assert getattr(n, field_name) == value3
        assert getattr(n, field_name_en) == value3
        assert getattr(n, field_name_de) == value1_de

        if deactivate:
            trans_real.deactivate()

    def test_rule2(self):
        """
        Basic CharField/TextField test.
        """
        self._test_field(
            field_name='title',
            value1_de='title de',
            value1_en='title en',
            value2='Neuer Titel',
            value3='new title',
        )

    def test_rule2_url_field(self):
        self._test_field(
            field_name='url',
            value1_de='http://www.google.de',
            value1_en='http://www.google.com',
            value2='http://www.google.at',
            value3='http://www.google.co.uk',
        )

    def test_rule2_email_field(self):
        self._test_field(
            field_name='email',
            value1_de='django-modeltranslation@googlecode.de',
            value1_en='django-modeltranslation@googlecode.com',
            value2='django-modeltranslation@googlecode.at',
            value3='django-modeltranslation@googlecode.co.uk',
        )


class ModeltranslationTestRule3(ModeltranslationTestBase):
    """
    Rule 3: If both fields - the original and the current language translation
    field - are updated at the same time, the current language translation
    field wins.
    """

    def test_rule3(self):
        assert get_language() == 'de'
        title = 'title de'

        # Normal behaviour
        n = models.TestModel(title='foo')
        assert n.title == 'foo'
        assert n.title_de == 'foo'
        assert n.title_en is None

        # constructor
        n = models.TestModel(title_de=title, title='foo')
        assert n.title == title
        assert n.title_de == title
        assert n.title_en is None

        # object.create
        n = models.TestModel.objects.create(title_de=title, title='foo')
        assert n.title == title
        assert n.title_de == title
        assert n.title_en is None

        # Database save/load
        n = models.TestModel.objects.get(title_de=title)
        assert n.title == title
        assert n.title_de == title
        assert n.title_en is None

        # This is not subject to Rule 3, because updates are not *at the ame time*
        n = models.TestModel()
        n.title_de = title
        n.title = 'foo'
        assert n.title == 'foo'
        assert n.title_de == 'foo'
        assert n.title_en is None

    @staticmethod
    def _index(list, element):
        for i, el in enumerate(list):
            if el is element:
                return i
        raise ValueError

    def test_rule3_internals(self):
        # Rule 3 work because translation fields are added to model field list
        # later than original field.
        original = models.TestModel._meta.get_field('title')
        translated_de = models.TestModel._meta.get_field('title_de')
        translated_en = models.TestModel._meta.get_field('title_en')
        fields = models.TestModel._meta.fields
        # Here we cannot use simple list.index, because Field has overloaded __cmp__
        assert self._index(fields, original) < self._index(fields, translated_de)
        assert self._index(fields, original) < self._index(fields, translated_en)


class ModelValidationTest(ModeltranslationTestBase):
    """
    Tests if a translation model field validates correctly.
    """

    def assertRaisesValidation(self, func):
        try:
            func()
        except ValidationError as e:
            return e.message_dict
        self.fail('ValidationError not raised.')

    def _test_model_validation(self, field_name, invalid_value, valid_value):
        """
        Generic model field validation test.
        """
        field_name_de = '%s_de' % field_name
        field_name_en = '%s_en' % field_name
        # Title need to be passed here - otherwise it would not validate
        params = {'title_de': 'title de', 'title_en': 'title en', field_name: invalid_value}

        n = models.TestModel.objects.create(**params)

        # First check the original field
        # Expect that the validation object contains an error
        errors = self.assertRaisesValidation(n.full_clean)
        assert field_name in errors

        # Set translation field to a valid value
        # Language is set to 'de' at this point
        assert get_language() == 'de'
        setattr(n, field_name_de, valid_value)
        n.full_clean()

        # All language fields are validated even though original field validation raise no error
        setattr(n, field_name_en, invalid_value)
        errors = self.assertRaisesValidation(n.full_clean)
        assert field_name not in errors
        assert field_name_en in errors

        # When language is changed to en, the original field also doesn't validate
        with override('en'):
            setattr(n, field_name_en, invalid_value)
            errors = self.assertRaisesValidation(n.full_clean)
            assert field_name in errors
            assert field_name_en in errors

        # Set translation field to an invalid value
        setattr(n, field_name_en, valid_value)
        setattr(n, field_name_de, invalid_value)
        # Expect that the validation object contains an error for url_de
        errors = self.assertRaisesValidation(n.full_clean)
        assert field_name in errors
        assert field_name_de in errors

    def test_model_validation_required(self):
        """
        General test for CharField: if required/blank is handled properly.
        """
        # Create an object without title (which is required)
        n = models.TestModel.objects.create(text='Testtext')

        # First check the original field
        # Expect that the validation object contains an error for title
        errors = self.assertRaisesValidation(n.full_clean)
        assert 'title' in errors
        n.save()

        # Check the translation field
        # Language is set to 'de' at this point
        assert get_language() == 'de'
        # Set translation field to a valid title
        n.title_de = 'Title'
        n.full_clean()

        # Change language to en
        # Now validation fails, because current language (en) title is empty
        # So requirement validation depends on current language
        with override('en'):
            errors = self.assertRaisesValidation(n.full_clean)
            assert 'title' in errors

            # However, with fallback language (most cases), it validates (because empty title
            # falls back to title_de):
            with default_fallback():
                n.full_clean()

        # Set translation field to an empty title
        n.title_de = None
        # Even though the original field isn't optional, translation fields are
        # per definition always optional. So we expect that the validation
        # object contains no error for title_de.
        # However, title still raises error, since it points to empty title_de
        errors = self.assertRaisesValidation(n.full_clean)
        assert 'title_de' not in errors
        assert 'title' in errors

    def test_model_validation_url_field(self):
        self._test_model_validation(
            field_name='url',
            invalid_value='foo en',
            valid_value='http://code.google.com/p/django-modeltranslation/',
        )

    def test_model_validation_email_field(self):
        self._test_model_validation(
            field_name='email',
            invalid_value='foo en',
            valid_value='django-modeltranslation@googlecode.com',
        )


class ModelInheritanceTest(ModeltranslationTestBase):
    """Tests for inheritance support in modeltranslation."""

    def test_abstract_inheritance(self):
        field_names_b = get_field_names(models.AbstractModelB)
        assert 'titlea' in field_names_b
        assert 'titlea_de' in field_names_b
        assert 'titlea_en' in field_names_b
        assert 'titleb' in field_names_b
        assert 'titleb_de' in field_names_b
        assert 'titleb_en' in field_names_b
        assert not ('titled' in field_names_b)
        assert not ('titled_de' in field_names_b)
        assert not ('titled_en' in field_names_b)

    def test_multitable_inheritance(self):
        field_names_a = get_field_names(models.MultitableModelA)
        assert 'titlea' in field_names_a
        assert 'titlea_de' in field_names_a
        assert 'titlea_en' in field_names_a

        field_names_b = get_field_names(models.MultitableModelB)
        assert 'titlea' in field_names_b
        assert 'titlea_de' in field_names_b
        assert 'titlea_en' in field_names_b
        assert 'titleb' in field_names_b
        assert 'titleb_de' in field_names_b
        assert 'titleb_en' in field_names_b

        field_names_c = get_field_names(models.MultitableModelC)
        assert 'titlea' in field_names_c
        assert 'titlea_de' in field_names_c
        assert 'titlea_en' in field_names_c
        assert 'titleb' in field_names_c
        assert 'titleb_de' in field_names_c
        assert 'titleb_en' in field_names_c
        assert 'titlec' in field_names_c
        assert 'titlec_de' in field_names_c
        assert 'titlec_en' in field_names_c

        field_names_d = get_field_names(models.MultitableModelD)
        assert 'titlea' in field_names_d
        assert 'titlea_de' in field_names_d
        assert 'titlea_en' in field_names_d
        assert 'titleb' in field_names_d
        assert 'titleb_de' in field_names_d
        assert 'titleb_en' in field_names_d
        assert 'titled' in field_names_d

    def test_inheritance(self):
        def assertLocalFields(model, local_fields):
            # Proper fields are inherited.
            opts = translator.translator.get_options_for_model(model)
            assert set(opts.local_fields.keys()) == set(local_fields)
            # Local translation fields are created on the model.
            model_local_fields = [f.name for f in model._meta.local_fields]
            for field in local_fields:
                for lang in mt_settings.AVAILABLE_LANGUAGES:
                    translation_field = build_localized_fieldname(field, lang)
                    assert translation_field in model_local_fields

        def assertFields(model, fields):
            # The given fields are inherited.
            opts = translator.translator.get_options_for_model(model)
            assert set(opts.fields.keys()) == set(fields)
            # Inherited translation fields are available on the model.
            model_fields = get_field_names(model)
            for field in fields:
                for lang in mt_settings.AVAILABLE_LANGUAGES:
                    translation_field = build_localized_fieldname(field, lang)
                    assert translation_field in model_fields

        # Translation fields can be declared on abstract classes.
        assertLocalFields(models.Slugged, ('slug',))
        assertLocalFields(models.MetaData, ('keywords',))
        assertLocalFields(models.RichText, ('content',))
        # Local fields are inherited from abstract superclasses.
        assertLocalFields(
            models.Displayable,
            (
                'slug',
                'keywords',
            ),
        )
        assertLocalFields(
            models.Page,
            (
                'slug',
                'keywords',
                'title',
            ),
        )
        # But not from concrete superclasses.
        assertLocalFields(models.RichTextPage, ('content',))

        # Fields inherited from concrete models are also available.
        assertFields(models.Slugged, ('slug',))
        assertFields(
            models.Page,
            (
                'slug',
                'keywords',
                'title',
            ),
        )
        assertFields(
            models.RichTextPage,
            (
                'slug',
                'keywords',
                'title',
                'content',
            ),
        )


class ModelInheritanceFieldAggregationTest(ModeltranslationTestBase):
    """
    Tests for inheritance support with field aggregation
    in modeltranslation.
    """

    def test_field_aggregation(self):
        clsb = translation.FieldInheritanceCTranslationOptions
        assert 'titlea' in clsb.fields
        assert 'titleb' in clsb.fields
        assert 'titlec' in clsb.fields
        assert 3 == len(clsb.fields)
        assert isinstance(clsb.fields, tuple)

    def test_multi_inheritance(self):
        clsb = translation.FieldInheritanceETranslationOptions
        assert 'titlea' in clsb.fields
        assert 'titleb' in clsb.fields
        assert 'titlec' in clsb.fields
        assert 'titled' in clsb.fields
        assert 'titlee' in clsb.fields
        assert 5 == len(clsb.fields)  # there are no repetitions


class UpdateCommandTest(ModeltranslationTestBase):
    def test_update_command(self):
        # Here it would be convenient to use fixtures - unfortunately,
        # fixtures loader doesn't use raw sql but rather creates objects,
        # so translation descriptor affects result and we cannot set the
        # 'original' field value.
        pk1 = models.TestModel.objects.create(title_de='').pk
        pk2 = models.TestModel.objects.create(title_de='already').pk
        # Due to ``rewrite(False)`` here, original field will be affected.
        models.TestModel.objects.all().rewrite(False).update(title='initial')

        # Check raw data using ``values``
        obj1 = models.TestModel.objects.filter(pk=pk1).raw_values()[0]
        obj2 = models.TestModel.objects.filter(pk=pk2).raw_values()[0]
        assert '' == obj1['title_de']
        assert 'initial' == obj1['title']
        assert 'already' == obj2['title_de']
        assert 'initial' == obj2['title']

        call_command('update_translation_fields', 'tests', verbosity=0)

        obj1 = models.TestModel.objects.get(pk=pk1)
        obj2 = models.TestModel.objects.get(pk=pk2)
        assert 'initial' == obj1.title_de
        assert 'already' == obj2.title_de
<<<<<<< HEAD

    def test_update_command_language_param(self):
        trans_real.activate('en')
        pk1 = models.TestModel.objects.create(title_en='').pk
        pk2 = models.TestModel.objects.create(title_en='already').pk
        # Due to ``rewrite(False)`` here, original field will be affected.
        models.TestModel.objects.all().rewrite(False).update(title='initial')

=======

    def test_update_command_language_param(self):
        trans_real.activate('en')
        pk1 = models.TestModel.objects.create(title_en='').pk
        pk2 = models.TestModel.objects.create(title_en='already').pk
        # Due to ``rewrite(False)`` here, original field will be affected.
        models.TestModel.objects.all().rewrite(False).update(title='initial')

>>>>>>> c68104c5
        call_command('update_translation_fields', 'tests', language='en', verbosity=0)

        obj1 = models.TestModel.objects.get(pk=pk1)
        obj2 = models.TestModel.objects.get(pk=pk2)
        assert 'initial' == obj1.title_en
        assert 'already' == obj2.title_en

    def test_update_command_invalid_language_param(self):
        with pytest.raises(CommandError):
            call_command('update_translation_fields', language='xx', verbosity=0)
<<<<<<< HEAD
=======

    def test_update_command_with_json_field(self):
        """
        Test that the update_translation_fields command works with JSON fields.
        """
        instance_pk = models.OtherFieldsModel.objects.create(json={'foo': 'bar'}).pk
        models.OtherFieldsModel.objects.all().rewrite(False).update(json_de=None)

        instance = models.OtherFieldsModel.objects.filter(pk=instance_pk).raw_values()[0]

        assert instance['json'] == {'foo': 'bar'}
        assert instance['json_de'] is None
        assert instance['json_en'] is None

        call_command(
            'update_translation_fields', 'tests', model_name='OtherFieldsModel', verbosity=0
        )

        instance = models.OtherFieldsModel.objects.filter(pk=instance_pk).raw_values()[0]

        assert instance['json'] == {'foo': 'bar'}
        assert instance['json_de'] == {'foo': 'bar'}
        assert instance['json_en'] is None
>>>>>>> c68104c5


class TranslationAdminTest(ModeltranslationTestBase):
    def setUp(self):
<<<<<<< HEAD
        super(TranslationAdminTest, self).setUp()
=======
        super().setUp()
>>>>>>> c68104c5
        self.test_obj = models.TestModel.objects.create(title='Testtitle', text='Testtext')
        self.site = AdminSite()

    def tearDown(self):
        self.test_obj.delete()
        super().tearDown()

    def test_default_fields(self):
        class TestModelAdmin(admin.TranslationAdmin):
            pass

        ma = TestModelAdmin(models.TestModel, self.site)
        assert tuple(ma.get_form(request).base_fields.keys()) == (
            'title_de',
            'title_en',
            'text_de',
            'text_en',
            'url_de',
            'url_en',
            'email_de',
            'email_en',
        )

    def test_default_fieldsets(self):
        class TestModelAdmin(admin.TranslationAdmin):
            pass

        ma = TestModelAdmin(models.TestModel, self.site)
        # We expect that the original field is excluded and only the
        # translation fields are included in fields
        fields = [
            'title_de',
            'title_en',
            'text_de',
            'text_en',
            'url_de',
            'url_en',
            'email_de',
            'email_en',
        ]
        assert ma.get_fieldsets(request) == [(None, {'fields': fields})]
        assert ma.get_fieldsets(request, self.test_obj) == [(None, {'fields': fields})]

    def test_field_arguments(self):
        class TestModelAdmin(admin.TranslationAdmin):
            fields = ['title']

        ma = TestModelAdmin(models.TestModel, self.site)
        fields = ['title_de', 'title_en']
        assert tuple(ma.get_form(request).base_fields.keys()) == tuple(fields)
        assert tuple(ma.get_form(request, self.test_obj).base_fields.keys()) == tuple(fields)

    def test_field_arguments_restricted_on_form(self):
        # Using `fields`.
        class TestModelAdmin(admin.TranslationAdmin):
            fields = ['title']

        ma = TestModelAdmin(models.TestModel, self.site)
        fields = ['title_de', 'title_en']
        assert tuple(ma.get_form(request).base_fields.keys()) == tuple(fields)
        assert tuple(ma.get_form(request, self.test_obj).base_fields.keys()) == tuple(fields)

        # Using `fieldsets`.
        class TestModelAdmin(admin.TranslationAdmin):
            fieldsets = [(None, {'fields': ['title']})]

        ma = TestModelAdmin(models.TestModel, self.site)
        assert tuple(ma.get_form(request).base_fields.keys()) == tuple(fields)
        assert tuple(ma.get_form(request, self.test_obj).base_fields.keys()) == tuple(fields)

        # Using `exclude`.
        class TestModelAdmin(admin.TranslationAdmin):
            exclude = ['url', 'email']

        ma = TestModelAdmin(models.TestModel, self.site)
        fields = ['title_de', 'title_en', 'text_de', 'text_en']
        assert tuple(ma.get_form(request).base_fields.keys()) == tuple(fields)

        # You can also pass a tuple to `exclude`.
        class TestModelAdmin(admin.TranslationAdmin):
            exclude = ('url', 'email')

        ma = TestModelAdmin(models.TestModel, self.site)
        assert tuple(ma.get_form(request).base_fields.keys()) == tuple(fields)
        assert tuple(ma.get_form(request, self.test_obj).base_fields.keys()) == tuple(fields)

        # Using `fields` and `exclude`.
        class TestModelAdmin(admin.TranslationAdmin):
            fields = ['title', 'url']
            exclude = ['url']

        ma = TestModelAdmin(models.TestModel, self.site)
        assert tuple(ma.get_form(request).base_fields.keys()) == ('title_de', 'title_en')

        # Using `fields` and `readonly_fields`.
        class TestModelAdmin(admin.TranslationAdmin):
            fields = ['title', 'url']
            readonly_fields = ['url']

        ma = TestModelAdmin(models.TestModel, self.site)
        assert tuple(ma.get_form(request).base_fields.keys()) == ('title_de', 'title_en')

        # Using `readonly_fields`.
        # Note: readonly fields are not included in the form.
        class TestModelAdmin(admin.TranslationAdmin):
            readonly_fields = ['title']

        ma = TestModelAdmin(models.TestModel, self.site)
        assert tuple(ma.get_form(request).base_fields.keys()) == (
            'text_de',
            'text_en',
            'url_de',
            'url_en',
            'email_de',
            'email_en',
        )

        # Using grouped fields.
        # Note: Current implementation flattens the nested fields.
        class TestModelAdmin(admin.TranslationAdmin):
            fields = (
                ('title', 'url'),
                'email',
            )

        ma = TestModelAdmin(models.TestModel, self.site)
        assert tuple(ma.get_form(request).base_fields.keys()) == (
            'title_de',
            'title_en',
            'url_de',
            'url_en',
            'email_de',
            'email_en',
        )

        # Using grouped fields in `fieldsets`.
        class TestModelAdmin(admin.TranslationAdmin):
            fieldsets = [(None, {'fields': ('email', ('title', 'url'))})]

        ma = TestModelAdmin(models.TestModel, self.site)
        fields = ['email_de', 'email_en', 'title_de', 'title_en', 'url_de', 'url_en']
        assert tuple(ma.get_form(request).base_fields.keys()) == tuple(fields)
        assert tuple(ma.get_form(request, self.test_obj).base_fields.keys()) == tuple(fields)

    def test_field_arguments_restricted_on_custom_form(self):
        # Using `fields`.
        class TestModelForm(forms.ModelForm):
            class Meta:
                model = models.TestModel
                fields = ['url', 'email']

        class TestModelAdmin(admin.TranslationAdmin):
            form = TestModelForm

        ma = TestModelAdmin(models.TestModel, self.site)
        fields = ['url_de', 'url_en', 'email_de', 'email_en']
        assert tuple(ma.get_form(request).base_fields.keys()) == tuple(fields)
        assert tuple(ma.get_form(request, self.test_obj).base_fields.keys()) == tuple(fields)

        # Using `exclude`.
        class TestModelForm(forms.ModelForm):
            class Meta:
                model = models.TestModel
                exclude = ['url', 'email']

        class TestModelAdmin(admin.TranslationAdmin):
            form = TestModelForm

        ma = TestModelAdmin(models.TestModel, self.site)
        fields = ['title_de', 'title_en', 'text_de', 'text_en']
        assert tuple(ma.get_form(request).base_fields.keys()) == tuple(fields)
        assert tuple(ma.get_form(request, self.test_obj).base_fields.keys()) == tuple(fields)

        # If both, the custom form an the ModelAdmin define an `exclude`
        # option, the ModelAdmin wins. This is Django behaviour.
        class TestModelAdmin(admin.TranslationAdmin):
            form = TestModelForm
            exclude = ['url']

        ma = TestModelAdmin(models.TestModel, self.site)
        fields = ['title_de', 'title_en', 'text_de', 'text_en', 'email_de', 'email_en']
        assert tuple(ma.get_form(request).base_fields.keys()) == tuple(fields)
        assert tuple(ma.get_form(request, self.test_obj).base_fields.keys()) == tuple(fields)

        # Same for `fields`.
        class TestModelForm(forms.ModelForm):
            class Meta:
                model = models.TestModel
                fields = ['text', 'title']

        class TestModelAdmin(admin.TranslationAdmin):
            form = TestModelForm
            fields = ['email']

        ma = TestModelAdmin(models.TestModel, self.site)
        fields = ['email_de', 'email_en']
        assert tuple(ma.get_form(request).base_fields.keys()) == tuple(fields)
        assert tuple(ma.get_form(request, self.test_obj).base_fields.keys()) == tuple(fields)

    def test_model_form_widgets(self):
        class TestModelForm(forms.ModelForm):
            class Meta:
                model = models.TestModel
                fields = [
                    'text',
                ]
                widgets = {
                    'text': forms.Textarea(attrs={'myprop': 'myval'}),
                }

        class TestModelAdmin(admin.TranslationAdmin):
            form = TestModelForm

        ma = TestModelAdmin(models.TestModel, self.site)
        fields = ['text_de', 'text_en']
        assert tuple(ma.get_form(request).base_fields.keys()) == tuple(fields)
        assert tuple(ma.get_form(request, self.test_obj).base_fields.keys()) == tuple(fields)

        for field in fields:
            assert 'myprop' in ma.get_form(request).base_fields.get(field).widget.attrs.keys()
            assert (
                'myval'
                in ma.get_form(request, self.test_obj).base_fields.get(field).widget.attrs.values()
            )

    def test_widget_ordering_via_formfield_for_dbfield(self):
        class TestModelAdmin(admin.TranslationAdmin):
            fields = ['text']

            def formfield_for_dbfield(self, db_field, request, **kwargs):
                if isinstance(db_field, TextField):
                    kwargs["widget"] = forms.Textarea(attrs={'myprop': 'myval'})
                    return db_field.formfield(**kwargs)
                return super().formfield_for_dbfield(db_field, request, **kwargs)

        ma = TestModelAdmin(models.TestModel, self.site)
        fields = ['text_de', 'text_en']
        assert tuple(ma.get_form(request).base_fields.keys()) == tuple(fields)
        assert tuple(ma.get_form(request, self.test_obj).base_fields.keys()) == tuple(fields)

        for field in fields:
            assert 'myprop' in ma.get_form(request).base_fields.get(field).widget.attrs.keys()
            assert (
                'myval'
                in ma.get_form(request, self.test_obj).base_fields.get(field).widget.attrs.values()
            )

    def test_widget_classes_appended_by_formfield_for_dbfield(self):
        """
        Regression test for #660 (https://github.com/deschler/django-modeltranslation/issues/660)
        """

        class ForeignKeyModelModelAdmin(admin.TranslationAdmin):
            fields = ['test']

        class OneToOneFieldModelAdmin(admin.TranslationAdmin):
            fields = ['test']

        ma = ForeignKeyModelModelAdmin(models.ForeignKeyModel, self.site)
        fields = ['test_de', 'test_en']
        for field in fields:
            assert {} == ma.get_form(request).base_fields.get(field).widget.attrs
            assert 'class' in ma.get_form(request).base_fields.get(field).widget.widget.attrs.keys()
            assert 'mt' in ma.get_form(request).base_fields.get(field).widget.widget.attrs['class']

    def test_inline_fieldsets(self):
        class DataInline(admin.TranslationStackedInline):
            model = models.DataModel
            fieldsets = [('Test', {'fields': ('data',)})]

        class TestModelAdmin(admin.TranslationAdmin):
            exclude = (
                'title',
                'text',
            )
            inlines = [DataInline]

        class DataTranslationOptions(translator.TranslationOptions):
            fields = ('data',)

        translator.translator.register(models.DataModel, DataTranslationOptions)
        ma = TestModelAdmin(models.TestModel, self.site)

        fieldsets = [('Test', {'fields': ['data_de', 'data_en']})]

        try:
            ma_fieldsets = ma.get_inline_instances(request)[0].get_fieldsets(request)
        except AttributeError:  # Django 1.3 fallback
            ma_fieldsets = ma.inlines[0](models.TestModel, self.site).get_fieldsets(request)
        assert ma_fieldsets == fieldsets

        try:
            ma_fieldsets = ma.get_inline_instances(request)[0].get_fieldsets(request, self.test_obj)
        except AttributeError:  # Django 1.3 fallback
            ma_fieldsets = ma.inlines[0](models.TestModel, self.site).get_fieldsets(
                request, self.test_obj
            )
        assert ma_fieldsets == fieldsets

        # Remove translation for DataModel
        translator.translator.unregister(models.DataModel)

    def test_list_editable(self):
        class TestModelAdmin(admin.TranslationAdmin):
            list_editable = ['title']
            list_display = ['id', 'title']
            list_display_links = ['id']

        ma = TestModelAdmin(models.TestModel, self.site)
        list_editable = ['title_de', 'title_en']
        list_display = ['id', 'title_de', 'title_en']
        assert tuple(ma.list_editable) == tuple(list_editable)
        assert tuple(ma.list_display) == tuple(list_display)

    def test_build_css_class(self):
        with reload_override_settings(
            LANGUAGES=(
                ('de', 'German'),
                ('en', 'English'),
                ('es-ar', 'Argentinian Spanish'),
            )
        ):
            fields = {
                'foo_en': 'foo-en',
                'foo_es_ar': 'foo-es_ar',
                'foo_en_us': 'foo-en_us',
                'foo_bar_de': 'foo_bar-de',
                '_foo_en': '_foo-en',
                '_foo_es_ar': '_foo-es_ar',
                '_foo_bar_de': '_foo_bar-de',
                'foo__en': 'foo_-en',
                'foo__es_ar': 'foo_-es_ar',
                'foo_bar__de': 'foo_bar_-de',
            }
            for field, css in fields.items():
                assert build_css_class(field) == css

    def test_multitable_inheritance(self):
        class MultitableModelAAdmin(admin.TranslationAdmin):
            pass

        class MultitableModelBAdmin(admin.TranslationAdmin):
            pass

        maa = MultitableModelAAdmin(models.MultitableModelA, self.site)
        mab = MultitableModelBAdmin(models.MultitableModelB, self.site)

        assert tuple(maa.get_form(request).base_fields.keys()) == ('titlea_de', 'titlea_en')
        assert tuple(mab.get_form(request).base_fields.keys()) == (
            'titlea_de',
            'titlea_en',
            'titleb_de',
            'titleb_en',
        )

    def test_group_fieldsets(self):
        # Declared fieldsets take precedence over group_fieldsets
        class GroupFieldsetsModelAdmin(admin.TranslationAdmin):
            fieldsets = [(None, {'fields': ['title']})]
            group_fieldsets = True

        ma = GroupFieldsetsModelAdmin(models.GroupFieldsetsModel, self.site)
        fields = ['title_de', 'title_en']
        assert tuple(ma.get_form(request).base_fields.keys()) == tuple(fields)
        assert tuple(ma.get_form(request, self.test_obj).base_fields.keys()) == tuple(fields)

        # Now set group_fieldsets only
        class GroupFieldsetsModelAdmin(admin.TranslationAdmin):
            group_fieldsets = True

        ma = GroupFieldsetsModelAdmin(models.GroupFieldsetsModel, self.site)
        # Only text and title are registered for translation. We expect to get
        # three fieldsets. The first which gathers all untranslated field
        # (email only) and one for each translation field (text and title).
        fieldsets = [
            ('', {'fields': ['email']}),
            ('Title', {'classes': ('mt-fieldset',), 'fields': ['title_de', 'title_en']}),
            ('Text', {'classes': ('mt-fieldset',), 'fields': ['text_de', 'text_en']}),
        ]
        assert ma.get_fieldsets(request) == fieldsets
        assert ma.get_fieldsets(request, self.test_obj) == fieldsets

        # Verify that other options are still taken into account

        # Exclude an untranslated field
        class GroupFieldsetsModelAdmin(admin.TranslationAdmin):
            group_fieldsets = True
            exclude = ('email',)

        ma = GroupFieldsetsModelAdmin(models.GroupFieldsetsModel, self.site)
        fieldsets = [
            ('Title', {'classes': ('mt-fieldset',), 'fields': ['title_de', 'title_en']}),
            ('Text', {'classes': ('mt-fieldset',), 'fields': ['text_de', 'text_en']}),
        ]
        assert ma.get_fieldsets(request) == fieldsets
        assert ma.get_fieldsets(request, self.test_obj) == fieldsets

        # Exclude a translation field
        class GroupFieldsetsModelAdmin(admin.TranslationAdmin):
            group_fieldsets = True
            exclude = ('text',)

        ma = GroupFieldsetsModelAdmin(models.GroupFieldsetsModel, self.site)
        fieldsets = [
            ('', {'fields': ['email']}),
            ('Title', {'classes': ('mt-fieldset',), 'fields': ['title_de', 'title_en']}),
        ]
        assert ma.get_fieldsets(request) == fieldsets
        assert ma.get_fieldsets(request, self.test_obj) == fieldsets

    def test_prepopulated_fields(self):
        trans_real.activate('de')
        assert get_language() == 'de'

        # Non-translated slug based on translated field (using active language)
        class NameModelAdmin(admin.TranslationAdmin):
            prepopulated_fields = {'slug': ('firstname',)}

        ma = NameModelAdmin(models.NameModel, self.site)
        assert ma.prepopulated_fields == {'slug': ('firstname_de',)}

        # Checking multi-field
        class NameModelAdmin(admin.TranslationAdmin):
            prepopulated_fields = {
                'slug': (
                    'firstname',
                    'lastname',
                )
            }

        ma = NameModelAdmin(models.NameModel, self.site)
        assert ma.prepopulated_fields == {
            'slug': (
                'firstname_de',
                'lastname_de',
            )
        }

        # Non-translated slug based on non-translated field (no change)
        class NameModelAdmin(admin.TranslationAdmin):
            prepopulated_fields = {'slug': ('age',)}

        ma = NameModelAdmin(models.NameModel, self.site)
        assert ma.prepopulated_fields == {'slug': ('age',)}

        # Translated slug based on non-translated field (all populated on the same value)
        class NameModelAdmin(admin.TranslationAdmin):
            prepopulated_fields = {'slug2': ('age',)}

        ma = NameModelAdmin(models.NameModel, self.site)
        assert ma.prepopulated_fields == {'slug2_en': ('age',), 'slug2_de': ('age',)}

        # Translated slug based on translated field (corresponding)
        class NameModelAdmin(admin.TranslationAdmin):
            prepopulated_fields = {'slug2': ('firstname',)}

        ma = NameModelAdmin(models.NameModel, self.site)
        assert ma.prepopulated_fields == {
            'slug2_en': ('firstname_en',),
            'slug2_de': ('firstname_de',),
        }

        # Check that current active language is used
        trans_real.activate('en')
        assert get_language() == 'en'

        class NameModelAdmin(admin.TranslationAdmin):
            prepopulated_fields = {'slug': ('firstname',)}

        ma = NameModelAdmin(models.NameModel, self.site)
        assert ma.prepopulated_fields == {'slug': ('firstname_en',)}

        # Prepopulation language can be overriden by MODELTRANSLATION_PREPOPULATE_LANGUAGE
        with reload_override_settings(MODELTRANSLATION_PREPOPULATE_LANGUAGE='de'):

            class NameModelAdmin(admin.TranslationAdmin):
                prepopulated_fields = {'slug': ('firstname',)}

            ma = NameModelAdmin(models.NameModel, self.site)
            assert ma.prepopulated_fields == {'slug': ('firstname_de',)}

    def test_proxymodel_field_argument(self):
        class ProxyTestModelAdmin(admin.TranslationAdmin):
            fields = ['title']

        ma = ProxyTestModelAdmin(models.ProxyTestModel, self.site)
        fields = ['title_de', 'title_en']
        assert tuple(ma.get_form(request).base_fields.keys()) == tuple(fields)
        assert tuple(ma.get_form(request, self.test_obj).base_fields.keys()) == tuple(fields)


class ThirdPartyAppIntegrationTest(ModeltranslationTestBase):
    """
    This test case and a test case below have identical tests. The models they test have the same
    definition - but in this case the model is not registered for translation and in the other
    case it is.
    """

    registered = False

    @classmethod
    def setUpClass(cls):
        # 'model' attribute cannot be assigned to class in its definition,
        # because ``models`` module will be reloaded and hence class would use old model classes.
        super().setUpClass()
        cls.model = models.ThirdPartyModel

    def test_form(self):
        class CreationForm(forms.ModelForm):
            class Meta:
                model = self.model
                fields = '__all__'

        creation_form = CreationForm({'name': 'abc'})
        inst = creation_form.save()
        assert 'de' == get_language()
        assert 'abc' == inst.name
        assert 1 == self.model.objects.count()


class ThirdPartyAppIntegrationRegisteredTest(ThirdPartyAppIntegrationTest):
    registered = True

    @classmethod
    def setUpClass(cls):
        super().setUpClass()
        cls.model = models.ThirdPartyRegisteredModel


class TestManager(ModeltranslationTestBase):
    def setUp(self):
        # In this test case the default language is en, not de.
        super().setUp()
        trans_real.activate('en')

    def test_filter_update(self):
        """Test if filtering and updating is language-aware."""
        n = models.ManagerTestModel(title='')
        n.title_en = 'en'
        n.title_de = 'de'
        n.save()

        m = models.ManagerTestModel(title='')
        m.title_en = 'title en'
        m.title_de = 'de'
        m.save()

        assert 'en' == get_language()

        assert 0 == models.ManagerTestModel.objects.filter(title='de').count()
        assert 1 == models.ManagerTestModel.objects.filter(title='en').count()
        # Spanning works
        assert 2 == models.ManagerTestModel.objects.filter(title__contains='en').count()

        with override('de'):
            assert 2 == models.ManagerTestModel.objects.filter(title='de').count()
            assert 0 == models.ManagerTestModel.objects.filter(title='en').count()
            # Spanning works
            assert 2 == models.ManagerTestModel.objects.filter(title__endswith='e').count()

            # Still possible to use explicit language version
            assert 1 == models.ManagerTestModel.objects.filter(title_en='en').count()
            assert 2 == models.ManagerTestModel.objects.filter(title_en__contains='en').count()

            models.ManagerTestModel.objects.update(title='new')
            assert 2 == models.ManagerTestModel.objects.filter(title='new').count()
            n = models.ManagerTestModel.objects.get(pk=n.pk)
            m = models.ManagerTestModel.objects.get(pk=m.pk)
            assert 'en' == n.title_en
            assert 'new' == n.title_de
            assert 'title en' == m.title_en
            assert 'new' == m.title_de

        # Test Python3 "dictionary changed size during iteration"
        assert 1 == models.ManagerTestModel.objects.filter(title='en', title_en='en').count()

    def test_q(self):
        """Test if Q queries are rewritten."""
        n = models.ManagerTestModel(title='')
        n.title_en = 'en'
        n.title_de = 'de'
        n.save()

        assert 'en' == get_language()
        assert 0 == models.ManagerTestModel.objects.filter(Q(title='de') | Q(pk=42)).count()
        assert 1 == models.ManagerTestModel.objects.filter(Q(title='en') | Q(pk=42)).count()

        with override('de'):
            assert 1 == models.ManagerTestModel.objects.filter(Q(title='de') | Q(pk=42)).count()
            assert 0 == models.ManagerTestModel.objects.filter(Q(title='en') | Q(pk=42)).count()

    def test_f(self):
        """Test if F queries are rewritten."""
        n = models.ManagerTestModel.objects.create(visits_en=1, visits_de=2)

        assert 'en' == get_language()
        models.ManagerTestModel.objects.update(visits=F('visits') + 10)
        n = models.ManagerTestModel.objects.all()[0]
        assert n.visits_en == 11
        assert n.visits_de == 2

        with override('de'):
            models.ManagerTestModel.objects.update(visits=F('visits') + 20)
            n = models.ManagerTestModel.objects.all()[0]
            assert n.visits_en == 11
            assert n.visits_de == 22

    def test_order_by(self):
        """Check that field names are rewritten in order_by keys."""
        manager = models.ManagerTestModel.objects
        manager.create(title='a')
        m = manager.create(title='b')
        manager.create(title='c')
        with override('de'):
            # Make the order of the 'title' column different.
            m.title = 'd'
            m.save()
        titles_asc = tuple(m.title for m in manager.order_by('title'))
        titles_desc = tuple(m.title for m in manager.order_by('-title'))
        assert titles_asc == ('a', 'b', 'c')
        assert titles_desc == ('c', 'b', 'a')

    def test_order_by_meta(self):
        """Check that meta ordering is rewritten."""
        manager = models.ManagerTestModel.objects
        manager.create(title='more_de', visits_en=1, visits_de=2)
        manager.create(title='more_en', visits_en=2, visits_de=1)
        manager.create(title='most', visits_en=3, visits_de=3)
        manager.create(title='least', visits_en=0, visits_de=0)

        # Ordering descending with visits_en
        titles_for_en = tuple(m.title_en for m in manager.all())
        with override('de'):
            # Ordering descending with visits_de
            titles_for_de = tuple(m.title_en for m in manager.all())

        assert titles_for_en == ('most', 'more_en', 'more_de', 'least')
        assert titles_for_de == ('most', 'more_de', 'more_en', 'least')

    def test_order_by_reset(self):
        qs = models.ManagerTestModel.objects.all()
        assert qs.ordered
        assert not qs.order_by().ordered
        assert not qs.values('title').order_by().ordered
        assert not qs.order_by().values('title').ordered, "queryset is unexpectedly ordered"

    def test_latest(self):
        manager = models.ManagerTestModel.objects
        manager.create(title='more_de', visits_en=1, visits_de=2)
        instance_2 = manager.create(title='more_en', visits_en=2, visits_de=1)
        latest_instance = manager.latest("id")
        assert latest_instance == instance_2

    def assert_fallback(self, method, expected1, *args, **kwargs):
        transform = kwargs.pop('transform', lambda x: x)
        expected2 = kwargs.pop('expected_de', expected1)
        with default_fallback():
            # Fallback is ('de',)
            obj = method(*args, **kwargs)[0]
            with override('de'):
                obj2 = method(*args, **kwargs)[0]
        assert transform(obj) == expected1
        assert transform(obj2) == expected2

    def test_values_fallback(self):
        manager = models.ManagerTestModel.objects
        manager.create(title_en='', title_de='de')
        assert 'en' == get_language()

        self.assert_fallback(manager.values, 'de', 'title', transform=lambda x: x['title'])
        self.assert_fallback(manager.values_list, 'de', 'title', flat=True)
        self.assert_fallback(manager.values_list, ('de', '', 'de'), 'title', 'title_en', 'title_de')

        # Settings are taken into account - fallback can be disabled
        with override_settings(MODELTRANSLATION_ENABLE_FALLBACKS=False):
            self.assert_fallback(
                manager.values, '', 'title', expected_de='de', transform=lambda x: x['title']
            )

        # Test fallback values
        manager = models.FallbackModel.objects
        manager.create()

        self.assert_fallback(manager.values, 'fallback', 'title', transform=lambda x: x['title'])
        self.assert_fallback(manager.values_list, ('fallback', 'fallback'), 'title', 'text')

    def test_values(self):
        manager = models.ManagerTestModel.objects
        id1 = manager.create(title_en='en', title_de='de').pk

        raw_obj = manager.raw_values('title')[0]
        obj = manager.values('title')[0]
        with override('de'):
            raw_obj2 = manager.raw_values('title')[0]
            obj2 = manager.values('title')[0]

        # Raw_values returns real database values regardless of current language
        assert raw_obj['title'] == raw_obj2['title']
        # Values present language-aware data, from the moment of retrieval
        assert obj['title'] == 'en'
        assert obj2['title'] == 'de'

        # Values_list behave similarly
        assert list(manager.values_list('title', flat=True)) == ['en']
        with override('de'):
            assert list(manager.values_list('title', flat=True)) == ['de']

        # Values_list with named fields behave similarly.
        # Also, it should preserve requested ordering.
        (actual,) = manager.annotate(annotated=Value(True)).values_list(
            'title', 'annotated', 'visits', named=True
        )
        expected = ('en', True, 0)
        assert actual == expected
        assert (actual.title, actual.annotated, actual.visits) == expected
        with override('de'):
            assert list(manager.values_list('title', 'visits', named=True)) == [('de', 0)]

        # One can always turn rewrite off
        a = list(manager.rewrite(False).values_list('title', flat=True))
        with override('de'):
            b = list(manager.rewrite(False).values_list('title', flat=True))
        assert a == b

        i2 = manager.create(title_en='en2', title_de='de2')
        id2 = i2.pk

        # This is somehow repetitive...
        assert 'en' == get_language()
        assert list(manager.values('title')) == [{'title': 'en'}, {'title': 'en2'}]
        with override('de'):
            assert list(manager.values('title')) == [{'title': 'de'}, {'title': 'de2'}]

        # When no fields are passed, list all fields in current language.
        actual = list(manager.annotate(annotated=Value(True)).values())
        assert actual == [
            {'id': id1, 'title': 'en', 'visits': 0, 'description': None, 'annotated': True},
            {'id': id2, 'title': 'en2', 'visits': 0, 'description': None, 'annotated': True},
        ]
        # Similar for values_list
        assert list(manager.values_list()) == [(id1, 'en', 0, None), (id2, 'en2', 0, None)]
        with override('de'):
            assert list(manager.values_list()) == [(id1, 'de', 0, None), (id2, 'de2', 0, None)]

        # Raw_values
        assert list(manager.raw_values()) == list(manager.rewrite(False).values())
        i2.delete()
        assert list(manager.raw_values()) == [
            {
                'id': id1,
                'title': 'en',
                'title_en': 'en',
                'title_de': 'de',
                'visits': 0,
                'visits_en': 0,
                'visits_de': 0,
                'description': None,
                'description_en': None,
                'description_de': None,
            },
        ]

        # annotation issue (#374)
        assert list(manager.values_list('title', flat=True).annotate(Count('title'))) == ['en']

        # custom annotation
        assert list(manager.filter(id=id1).annotate(custom_id=F('id')).values_list())[0][-1] == id1
        assert (
            list(manager.filter(id=id1).annotate(custom_id=F('id')).values())[0].get('custom_id')
            == id1
        )

        # custom annotation with fields specified
        assert list(manager.filter(id=id1).annotate(custom_id=F('id')).values_list('id'))[0] == (
            id1,
        )
        assert (
            list(manager.filter(id=id1).annotate(custom_id=F('id')).values('id'))[0].get(
                'custom_id'
            )
            is None
        )

    def test_values_list_annotation(self):
        models.TestModel(title='foo').save()
        models.TestModel(title='foo').save()
        assert list(models.TestModel.objects.all().values_list('title').annotate(Count('id'))) == [
            ('foo', 2)
        ]

    def test_values_with_expressions(self):
        manager = models.ManagerTestModel.objects
        id1 = manager.create(title_en='en', title_de='de').pk

        raw_obj = manager.raw_values('title', str_pk=Cast("pk", output_field=CharField()))[0]
        obj = manager.values('title', str_pk=Cast("pk", output_field=CharField()))[0]
        with override('de'):
            raw_obj2 = manager.raw_values('title', str_pk=Cast("pk", output_field=CharField()))[0]
            obj2 = manager.values('title', str_pk=Cast("pk", output_field=CharField()))[0]

        # Raw_values returns real database values regardless of current language
        assert raw_obj['title'] == raw_obj2['title']
        assert raw_obj['str_pk'] == raw_obj2['str_pk']
        # Values present language-aware data, from the moment of retrieval
        assert obj['title'] == 'en'
        assert obj['str_pk'] == str(id1)
        assert obj2['title'] == 'de'

        # Values_list behave similarly
        assert list(manager.values_list('title', Cast("pk", output_field=CharField()))) == [
            ('en', str(id1))
        ]
        with override('de'):
            assert list(manager.values_list('title', Cast("pk", output_field=CharField()))) == [
                ('de', str(id1))
            ]

    def test_custom_manager(self):
        """Test if user-defined manager is still working"""
        n = models.CustomManagerTestModel(title='')
        n.title_en = 'enigma'
        n.title_de = 'foo'
        n.save()

        m = models.CustomManagerTestModel(title='')
        m.title_en = 'enigma'
        m.title_de = 'bar'
        m.save()

        # Custom method
        assert 'bar' == models.CustomManagerTestModel.objects.foo()

        # Ensure that get_queryset is working - filter objects to those with 'a' in title
        assert 'en' == get_language()
        assert 2 == models.CustomManagerTestModel.objects.count()
        with override('de'):
            assert 1 == models.CustomManagerTestModel.objects.count()

    def test_custom_manager_custom_method_name(self):
        """Test if custom method also returns MultilingualQuerySet"""
        from modeltranslation.manager import MultilingualQuerySet

        qs = models.CustomManagerTestModel.objects.custom_qs()
        assert isinstance(qs, MultilingualQuerySet)

    def test_3rd_party_custom_manager(self):
        from django.contrib.auth.models import Group, GroupManager

        from modeltranslation.manager import MultilingualManager

        testmodel_fields = get_field_names(Group)
        assert 'name' in testmodel_fields
        assert 'name_de' in testmodel_fields
        assert 'name_en' in testmodel_fields
        assert 'name_en' in testmodel_fields

        assert isinstance(Group.objects, MultilingualManager)
        assert isinstance(Group.objects, GroupManager)
        assert 'get_by_natural_key' in dir(Group.objects)

    def test_multilingual_queryset_pickling(self):
        import pickle

        from modeltranslation.manager import MultilingualQuerySet

        # typical
        models.CustomManagerTestModel.objects.create(title='a')
        qs = models.CustomManagerTestModel.objects.all()
        serialized = pickle.dumps(qs)
        deserialized = pickle.loads(serialized)
        assert isinstance(deserialized, MultilingualQuerySet)
        assert list(qs) == list(deserialized)

        # Generated class
        models.CustomManager2TestModel.objects.create()
        qs = models.CustomManager2TestModel.objects.all()
        serialized = pickle.dumps(qs)
        deserialized = pickle.loads(serialized)
        assert isinstance(deserialized, MultilingualQuerySet)
        assert isinstance(deserialized, models.CustomQuerySet)
        assert list(qs) == list(deserialized)

    def test_non_objects_manager(self):
        """Test if managers other than ``objects`` are patched too"""
        from modeltranslation.manager import MultilingualManager

        manager = models.CustomManagerTestModel.another_mgr_name
        assert isinstance(manager, MultilingualManager)

    def test_default_manager_for_inherited_models_with_custom_manager(self):
        """Test if default manager is still set from local managers"""
        manager = models.CustomManagerChildTestModel._meta.default_manager
        assert 'objects' == manager.name
        assert isinstance(manager, MultilingualManager)
        assert isinstance(models.CustomManagerChildTestModel.translations, MultilingualManager)

    def test_default_manager_for_inherited_models(self):
        manager = models.PlainChildTestModel._meta.default_manager
        assert 'objects' == manager.name
        assert isinstance(models.PlainChildTestModel.translations, MultilingualManager)

    def test_custom_manager2(self):
        """Test if user-defined queryset is still working"""
        from modeltranslation.manager import MultilingualManager, MultilingualQuerySet

        manager = models.CustomManager2TestModel.objects
        assert isinstance(manager, models.CustomManager2)
        assert isinstance(manager, MultilingualManager)
        qs = manager.all()
        assert isinstance(qs, models.CustomQuerySet)
        assert isinstance(qs, MultilingualQuerySet)

    def test_creation(self):
        """Test if field are rewritten in create."""
        assert 'en' == get_language()
        n = models.ManagerTestModel.objects.create(title='foo')
        assert 'foo' == n.title_en
        assert n.title_de is None
        assert 'foo' == n.title

        # The same result
        n = models.ManagerTestModel.objects.create(title_en='foo')
        assert 'foo' == n.title_en
        assert n.title_de is None
        assert 'foo' == n.title

        # Language suffixed version wins
        n = models.ManagerTestModel.objects.create(title='bar', title_en='foo')
        assert 'foo' == n.title_en
        assert n.title_de is None
        assert 'foo' == n.title

    def test_creation_population(self):
        """Test if language fields are populated with default value on creation."""
        n = models.ManagerTestModel.objects.populate(True).create(title='foo')
        assert 'foo' == n.title_en
        assert 'foo' == n.title_de
        assert 'foo' == n.title

        # You can specify some language...
        n = models.ManagerTestModel.objects.populate(True).create(title='foo', title_de='bar')
        assert 'foo' == n.title_en
        assert 'bar' == n.title_de
        assert 'foo' == n.title

        # ... but remember that still original attribute points to current language
        assert 'en' == get_language()
        n = models.ManagerTestModel.objects.populate(True).create(title='foo', title_en='bar')
        assert 'bar' == n.title_en
        assert 'foo' == n.title_de
        assert 'bar' == n.title  # points to en
        with override('de'):
            assert 'foo' == n.title  # points to de
        assert 'en' == get_language()

        # This feature (for backward-compatibility) require populate method...
        n = models.ManagerTestModel.objects.create(title='foo')
        assert 'foo' == n.title_en
        assert n.title_de is None
        assert 'foo' == n.title

        # ... or MODELTRANSLATION_AUTO_POPULATE setting
        with reload_override_settings(MODELTRANSLATION_AUTO_POPULATE=True):
            assert mt_settings.AUTO_POPULATE is True
            n = models.ManagerTestModel.objects.create(title='foo')
            assert 'foo' == n.title_en
            assert 'foo' == n.title_de
            assert 'foo' == n.title

            # populate method has highest priority
            n = models.ManagerTestModel.objects.populate(False).create(title='foo')
            assert 'foo' == n.title_en
            assert n.title_de is None
            assert 'foo' == n.title

        # Populate ``default`` fills just the default translation.
        # TODO: Having more languages would make these tests more meaningful.
        qs = models.ManagerTestModel.objects
        m = qs.populate('default').create(title='foo', description='bar')
        assert 'foo' == m.title_de
        assert 'foo' == m.title_en
        assert 'bar' == m.description_de
        assert 'bar' == m.description_en
        with override('de'):
            m = qs.populate('default').create(title='foo', description='bar')
            assert 'foo' == m.title_de
            assert m.title_en is None
            assert 'bar' == m.description_de
            assert m.description_en is None

        # Populate ``required`` fills just non-nullable default translations.
        qs = models.ManagerTestModel.objects
        m = qs.populate('required').create(title='foo', description='bar')
        assert 'foo' == m.title_de
        assert 'foo' == m.title_en
        assert m.description_de is None
        assert 'bar' == m.description_en
        with override('de'):
            m = qs.populate('required').create(title='foo', description='bar')
            assert 'foo' == m.title_de
            assert m.title_en is None
            assert 'bar' == m.description_de
            assert m.description_en is None

    def test_get_or_create_population(self):
        """
        Populate may be used with ``get_or_create``.
        """
        qs = models.ManagerTestModel.objects
        m1, created1 = qs.populate(True).get_or_create(title='aaa')
        m2, created2 = qs.populate(True).get_or_create(title='aaa')
        assert created1
        assert not created2
        assert m1 == m2
        assert 'aaa' == m1.title_en
        assert 'aaa' == m1.title_de

    def test_fixture_population(self):
        """
        Test that a fixture with values only for the original fields
        does not result in missing default translations for (original)
        non-nullable fields.
        """
        with auto_populate('required'):
            call_command('loaddata', 'fixture.json', verbosity=0)
            m = models.TestModel.objects.get()
            assert m.title_en == 'foo'
            assert m.title_de == 'foo'
            assert m.text_en == 'bar'
            assert m.text_de is None

    def test_fixture_population_via_command(self):
        """
        Test that the loaddata command takes new option.
        """
        call_command('loaddata', 'fixture.json', verbosity=0, populate='required')
        m = models.TestModel.objects.get()
        assert m.title_en == 'foo'
        assert m.title_de == 'foo'
        assert m.text_en == 'bar'
        assert m.text_de is None

        call_command('loaddata', 'fixture.json', verbosity=0, populate='all')
        m = models.TestModel.objects.get()
        assert m.title_en == 'foo'
        assert m.title_de == 'foo'
        assert m.text_en == 'bar'
        assert m.text_de == 'bar'

        # Test if option overrides current context
        with auto_populate('all'):
            call_command('loaddata', 'fixture.json', verbosity=0, populate=False)
            m = models.TestModel.objects.get()
            assert m.title_en == 'foo'
            assert m.title_de is None
            assert m.text_en == 'bar'
            assert m.text_de is None

    def assertDeferred(self, use_defer, *fields):
        manager = models.TestModel.objects.defer if use_defer else models.TestModel.objects.only
        inst1 = manager(*fields)[0]
        with override('de'):
            inst2 = manager(*fields)[0]
        assert 'title_en' == inst1.title
        assert 'title_en' == inst2.title
        with override('de'):
            assert 'title_de' == inst1.title
            assert 'title_de' == inst2.title

    def assertDeferredClass(self, item):
        assert len(item.get_deferred_fields()) > 0

    def test_deferred(self):
        """
        Check if ``only`` and ``defer`` are working.
        """
        models.TestModel.objects.create(title_de='title_de', title_en='title_en')
        inst = models.TestModel.objects.only('title_en')[0]
        assert isinstance(inst, models.TestModel)
        self.assertDeferred(False, 'title_en')

        with auto_populate('all'):
            self.assertDeferred(False, 'title')
            self.assertDeferred(False, 'title_de')
            self.assertDeferred(False, 'title_en')
            self.assertDeferred(False, 'title_en', 'title_de')
            self.assertDeferred(False, 'title', 'title_en')
            self.assertDeferred(False, 'title', 'title_de')
            # Check if fields are deferred properly with ``only``
            self.assertDeferred(False, 'text')

            # Defer
            self.assertDeferred(True, 'title')
            self.assertDeferred(True, 'title_de')
            self.assertDeferred(True, 'title_en')
            self.assertDeferred(True, 'title_en', 'title_de')
            self.assertDeferred(True, 'title', 'title_en')
            self.assertDeferred(True, 'title', 'title_de')
            self.assertDeferred(True, 'text', 'email', 'url')

    def test_deferred_fk(self):
        """
        Check if ``select_related`` is rewritten and also
        if ``only`` and ``defer`` are working with deferred classes
        """
        test = models.TestModel.objects.create(title_de='title_de', title_en='title_en')
        with auto_populate('all'):
            models.ForeignKeyModel.objects.create(test=test)

        item = models.ForeignKeyModel.objects.select_related("test").defer("test__text")[0]
        self.assertDeferredClass(item.test)
        assert 'title_en' == item.test.title
        assert 'title_en' == item.test.__class__.objects.only('title')[0].title
        with override('de'):
            item = models.ForeignKeyModel.objects.select_related("test").defer("test__text")[0]
            self.assertDeferredClass(item.test)
            assert 'title_de' == item.test.title
            assert 'title_de' == item.test.__class__.objects.only('title')[0].title

    def test_deferred_spanning(self):
        test = models.TestModel.objects.create(title_de='title_de', title_en='title_en')
        with auto_populate('all'):
            models.ForeignKeyModel.objects.create(test=test)

        item1 = models.ForeignKeyModel.objects.select_related("test").defer("test__text")[0].test
        item2 = models.TestModel.objects.defer("text")[0]
        assert item1.__class__ is item2.__class__
        # DeferredAttribute descriptors are present
        assert 'text_en' in dir(item1.__class__)
        assert 'text_de' in dir(item1.__class__)

    def test_deferred_rule2(self):
        models.TestModel.objects.create(title_de='title_de', title_en='title_en')
        o = models.TestModel.objects.only('title')[0]
        assert o.title == "title_en"
        o.title = "bla"
        assert o.title == "bla"

    def test_select_related(self):
        test = models.TestModel.objects.create(title_de='title_de', title_en='title_en')
        with auto_populate('all'):
            models.ForeignKeyModel.objects.create(untrans=test)

        fk_qs = models.ForeignKeyModel.objects.all()
        assert 'untrans' not in fk_qs[0]._state.fields_cache
        assert 'untrans' in fk_qs.select_related('untrans')[0]._state.fields_cache
        assert (
            'untrans'
            not in fk_qs.select_related('untrans').select_related(None)[0]._state.fields_cache
        )
        # untrans is nullable so not included when select_related=True
        assert 'untrans' not in fk_qs.select_related()[0]._state.fields_cache

    def test_translation_fields_appending(self):
        from modeltranslation.manager import append_lookup_key, append_lookup_keys

<<<<<<< HEAD
        assert set(['untrans']) == append_lookup_key(models.ForeignKeyModel, 'untrans')
        assert set(['title', 'title_en', 'title_de']) == append_lookup_key(
            models.ForeignKeyModel, 'title'
        )
        assert set(['test', 'test_en', 'test_de']) == append_lookup_key(
            models.ForeignKeyModel, 'test'
        )
        assert set(['title__eq', 'title_en__eq', 'title_de__eq']) == append_lookup_key(
            models.ForeignKeyModel, 'title__eq'
        )
        assert set(['test__smt', 'test_en__smt', 'test_de__smt']) == append_lookup_key(
            models.ForeignKeyModel, 'test__smt'
        )
        big_set = set(
            [
                'test__url',
                'test__url_en',
                'test__url_de',
                'test_en__url',
                'test_en__url_en',
                'test_en__url_de',
                'test_de__url',
                'test_de__url_en',
                'test_de__url_de',
            ]
        )
        assert big_set == append_lookup_key(models.ForeignKeyModel, 'test__url')
        assert set(['untrans__url', 'untrans__url_en', 'untrans__url_de']) == append_lookup_key(
=======
        assert {'untrans'} == append_lookup_key(models.ForeignKeyModel, 'untrans')
        assert {'title', 'title_en', 'title_de'} == append_lookup_key(
            models.ForeignKeyModel, 'title'
        )
        assert {'test', 'test_en', 'test_de'} == append_lookup_key(models.ForeignKeyModel, 'test')
        assert {'title__eq', 'title_en__eq', 'title_de__eq'} == append_lookup_key(
            models.ForeignKeyModel, 'title__eq'
        )
        assert {'test__smt', 'test_en__smt', 'test_de__smt'} == append_lookup_key(
            models.ForeignKeyModel, 'test__smt'
        )
        big_set = {
            'test__url',
            'test__url_en',
            'test__url_de',
            'test_en__url',
            'test_en__url_en',
            'test_en__url_de',
            'test_de__url',
            'test_de__url_en',
            'test_de__url_de',
        }
        assert big_set == append_lookup_key(models.ForeignKeyModel, 'test__url')
        assert {'untrans__url', 'untrans__url_en', 'untrans__url_de'} == append_lookup_key(
>>>>>>> c68104c5
            models.ForeignKeyModel, 'untrans__url'
        )

        assert big_set.union(['title', 'title_en', 'title_de']) == append_lookup_keys(
            models.ForeignKeyModel, ['test__url', 'title']
        )

    def test_constructor_inheritance(self):
        inst = models.AbstractModelB()
        # Check if fields assigned in constructor hasn't been ignored.
        assert inst.titlea == 'title_a'
        assert inst.titleb == 'title_b'

    def test_distinct(self):
        """Check that field names are rewritten in distinct keys."""
        manager = models.ManagerTestModel.objects
        manager.create(
            title_en='title_1_en',
            title_de='title_1_de',
            description_en='desc_1_en',
            description_de='desc_1_de',
        )
        manager.create(
            title_en='title_1_en',
            title_de='title_1_de',
            description_en='desc_2_en',
            description_de='desc_2_de',
        )
        manager.create(
            title_en='title_2_en',
            title_de='title_2_de',
            description_en='desc_1_en',
            description_de='desc_1_de',
        )
        manager.create(
            title_en='title_2_en',
            title_de='title_2_de',
            description_en='desc_2_en',
            description_de='desc_2_de',
        )

        # Without field arguments to distinct() all fields are used to determine
        # distinctness, therefore when only looking at a subset of fields in the
        # queryset it can appear that there are duplicates (the titles in this case)
        titles_for_en = tuple(m.title for m in manager.order_by('title').distinct())
        with override('de'):
            titles_for_de = tuple(m.title for m in manager.order_by('title').distinct())

        assert titles_for_en == ('title_1_en', 'title_1_en', 'title_2_en', 'title_2_en')
        assert titles_for_de == ('title_1_de', 'title_1_de', 'title_2_de', 'title_2_de')

        # On PostgreSQL only, distinct() can have field arguments (*fields) to specify which fields
        # the distinct applies to (this generates a DISTINCT ON (*fields) sql expression).
        # NB: DISTINCT ON expressions must be accompanied by an order_by() that starts with the
        # same fields in the same order
        if django_settings.DATABASES['default']['ENGINE'] == 'django.db.backends.postgresql':
            titles_for_en = tuple(
                (m.title, m.description)
                for m in manager.order_by('title', 'description').distinct('title')
            )
            with override('de'):
                titles_for_de = tuple(
                    (m.title, m.description)
                    for m in manager.order_by('title', 'description').distinct('title')
                )

            assert titles_for_en == (('title_1_en', 'desc_1_en'), ('title_2_en', 'desc_1_en'))
            assert titles_for_de == (('title_1_de', 'desc_1_de'), ('title_2_de', 'desc_1_de'))


class TranslationModelFormTest(ModeltranslationTestBase):
    def test_fields(self):
        class TestModelForm(TranslationModelForm):
            class Meta:
                model = models.TestModel
                fields = '__all__'

        form = TestModelForm()
        assert list(form.base_fields) == [
            'title',
            'title_de',
            'title_en',
            'text',
            'text_de',
            'text_en',
            'url',
            'url_de',
            'url_en',
            'email',
            'email_de',
            'email_en',
        ]
        assert list(form.fields) == ['title', 'text', 'url', 'email']

    def test_updating_with_empty_value(self):
        """
        Can we update the current language translation with an empty value, when
        the original field is excluded from the form?
        """

        class Form(forms.ModelForm):
            class Meta:
                model = models.TestModel
                exclude = ('text',)

        instance = models.TestModel.objects.create(text_de='something')
        form = Form(
            {'text_de': '', 'title': 'a', 'email_de': '', 'email_en': ''}, instance=instance
        )
        instance = form.save()
        assert 'de' == get_language()
        assert '' == instance.text_de


class ProxyModelTest(ModeltranslationTestBase):
    def test_equality(self):
        n = models.TestModel.objects.create(title='Title')
        m = models.ProxyTestModel.objects.get(title='Title')
        assert n.title == m.title
        assert n.title_de == m.title_de
        assert n.title_en == m.title_en


class TestRequired(ModeltranslationTestBase):
    def assertRequired(self, field_name):
        assert not self.opts.get_field(field_name).blank

    def assertNotRequired(self, field_name):
        assert self.opts.get_field(field_name).blank

    def test_required(self):
        self.opts = models.RequiredModel._meta

        # All non required
        self.assertNotRequired('non_req')
        self.assertNotRequired('non_req_en')
        self.assertNotRequired('non_req_de')

        # Original required, but translated fields not - default behaviour
        self.assertRequired('req')
        self.assertNotRequired('req_en')
        self.assertNotRequired('req_de')

        # Set all translated field required
        self.assertRequired('req_reg')
        self.assertRequired('req_reg_en')
        self.assertRequired('req_reg_de')

        # Set some translated field required
        self.assertRequired('req_en_reg')
        self.assertRequired('req_en_reg_en')
        self.assertNotRequired('req_en_reg_de')

        # Test validation
        inst = models.RequiredModel()
        inst.req = 'abc'
        inst.req_reg = 'def'
        try:
            inst.full_clean()
        except ValidationError as e:
            error_fields = set(e.message_dict.keys())
<<<<<<< HEAD
            assert set(('req_reg_en', 'req_en_reg', 'req_en_reg_en')) == error_fields
=======
            assert {'req_reg_en', 'req_en_reg', 'req_en_reg_en'} == error_fields
>>>>>>> c68104c5
        else:
            self.fail('ValidationError not raised!')


class M2MTest(ModeltranslationTestBase):
    def test_m2m(self):
        # Create 1 instance of Y, linked to 2 instance of X, with different
        # English and German names.
        x1 = models.ModelX.objects.create(name_en="foo", name_de="bar")
        x2 = models.ModelX.objects.create(name_en="bar", name_de="baz")
        y = models.ModelY.objects.create(title='y1')
        models.ModelXY.objects.create(model_x=x1, model_y=y)
        models.ModelXY.objects.create(model_x=x2, model_y=y)

        with override("en"):
            # There's 1 X named "foo" and it's x1
            y_foo = models.ModelY.objects.filter(xs__name="foo")
            assert 1 == y_foo.count()

            # There's 1 X named "bar" and it's x2 (in English)
            y_bar = models.ModelY.objects.filter(xs__name="bar")
            assert 1 == y_bar.count()

            # But in English, there's no X named "baz"
            y_baz = models.ModelY.objects.filter(xs__name="baz")
            assert 0 == y_baz.count()

            # Again: 1 X named "bar" (but through the M2M field)
            x_bar = y.xs.filter(name="bar")
            assert x2 in x_bar


class InheritedPermissionTestCase(ModeltranslationTestBase):
    def test_managers_failure(self):
        """This fails with 0.13b."""
        from django.contrib.auth.models import Permission, User

        from modeltranslation.manager import MultilingualManager

        from .models import InheritedPermission

        assert not isinstance(
            Permission.objects, MultilingualManager
        ), "Permission is using MultilingualManager"
        assert isinstance(
            InheritedPermission.objects, MultilingualManager
        ), "InheritedPermission is not using MultilingualManager"

        # This happens at initialization time, depending on the models
        # initialized.
        Permission._meta._expire_cache()

        assert not isinstance(
            Permission.objects, MultilingualManager
        ), "Permission is using MultilingualManager"
        user = User.objects.create(username='123', is_active=True)
        user.has_perm('test_perm')<|MERGE_RESOLUTION|>--- conflicted
+++ resolved
@@ -49,19 +49,11 @@
     """Context manager that not only override settings, but also reload modeltranslation conf."""
 
     def __enter__(self):
-<<<<<<< HEAD
-        super(reload_override_settings, self).__enter__()
-        importlib.reload(mt_settings)
-
-    def __exit__(self, exc_type, exc_value, traceback):
-        super(reload_override_settings, self).__exit__(exc_type, exc_value, traceback)
-=======
         super().__enter__()
         importlib.reload(mt_settings)
 
     def __exit__(self, exc_type, exc_value, traceback):
         super().__exit__(exc_type, exc_value, traceback)
->>>>>>> c68104c5
         importlib.reload(mt_settings)
 
 
@@ -137,11 +129,7 @@
     def _post_teardown(self):
         self.__override.disable()
         importlib.reload(mt_settings)  # restore mt_settings.FALLBACK_LANGUAGES
-<<<<<<< HEAD
-        super(TestAutodiscover, self)._post_teardown()
-=======
         super()._post_teardown()
->>>>>>> c68104c5
 
     def tearDown(self):
         # Rollback model classes
@@ -298,21 +286,13 @@
         assert hash(orig) != hash(en)
         assert hash(orig) != hash(de)
         assert hash(en) != hash(de)
-<<<<<<< HEAD
-        assert 3 == len(set([orig, en, de]))
-=======
         assert 3 == len({orig, en, de})
->>>>>>> c68104c5
         # TranslationFields can compare equal if they have the same language
         de.language = 'en'
         assert orig != de
         assert en == de
         assert hash(en) == hash(de)
-<<<<<<< HEAD
-        assert 2 == len(set([orig, en, de]))
-=======
         assert 2 == len({orig, en, de})
->>>>>>> c68104c5
         de.language = 'de'
 
     def test_set_translation(self):
@@ -1045,11 +1025,7 @@
     def setUpClass(cls):
         # 'model' attribute cannot be assigned to class in its definition,
         # because ``models`` module will be reloaded and hence class would use old model classes.
-<<<<<<< HEAD
-        super(ManyToManyFieldsTest, cls).setUpClass()
-=======
         super().setUpClass()
->>>>>>> c68104c5
         cls.model = models.ManyToManyFieldModel
 
     def test_translated_models(self):
@@ -1078,7 +1054,6 @@
         assert (
             field.remote_field.through._meta.db_table == "tests_manytomanyfieldmodel_self_call_1_en"
         )
-<<<<<<< HEAD
 
         field = meta.get_field('self_call_1_de')
         assert (
@@ -1096,19 +1071,15 @@
 
     def test_translated_models_instance(self):
         models.TestModel.objects.bulk_create(
-            (
-                models.TestModel(title_en='m2m_test_%s_en' % i, title_de='m2m_test_%s_de' % i)
-                for i in range(10)
-            )
+            models.TestModel(title_en='m2m_test_%s_en' % i, title_de='m2m_test_%s_de' % i)
+            for i in range(10)
         )
         self.model.objects.bulk_create(
-            (
-                self.model(title_en='m2m_test_%s_en' % i, title_de='m2m_test_%s_de' % i)
-                for i in range(10)
-            )
+            self.model(title_en='m2m_test_%s_en' % i, title_de='m2m_test_%s_de' % i)
+            for i in range(10)
         )
         models.NonTranslated.objects.bulk_create(
-            (models.NonTranslated(title='m2m_test_%s' % i) for i in range(10))
+            models.NonTranslated(title='m2m_test_%s' % i) for i in range(10)
         )
 
         testmodel_qs = models.TestModel.objects.all()
@@ -1124,56 +1095,12 @@
         inst = self.model()
         inst.save()
 
-=======
-
-        field = meta.get_field('self_call_1_de')
-        assert (
-            field.remote_field.through._meta.db_table == "tests_manytomanyfieldmodel_self_call_1_de"
-        )
-
-        field = meta.get_field('through_model')
-        assert field.remote_field.through._meta.db_table == "tests_customthroughmodel"
-
-        field = meta.get_field('through_model_en')
-        assert field.remote_field.through._meta.db_table == "tests_customthroughmodel_en"
-
-        field = meta.get_field('through_model_de')
-        assert field.remote_field.through._meta.db_table == "tests_customthroughmodel_de"
-
-    def test_translated_models_instance(self):
-        models.TestModel.objects.bulk_create(
-            models.TestModel(title_en='m2m_test_%s_en' % i, title_de='m2m_test_%s_de' % i)
-            for i in range(10)
-        )
-        self.model.objects.bulk_create(
-            self.model(title_en='m2m_test_%s_en' % i, title_de='m2m_test_%s_de' % i)
-            for i in range(10)
-        )
-        models.NonTranslated.objects.bulk_create(
-            models.NonTranslated(title='m2m_test_%s' % i) for i in range(10)
-        )
-
-        testmodel_qs = models.TestModel.objects.all()
-        testmodel_qs_1 = testmodel_qs.filter(title_en__in=['m2m_test_%s_en' % i for i in range(4)])
-        testmodel_qs_2 = testmodel_qs.filter(
-            title_en__in=['m2m_test_%s_en' % i for i in range(4, 10)]
-        )
-        untranslated_qs = models.NonTranslated.objects.all()
-        self_qs = self.model.objects.all()
-        self_qs_1 = self_qs.filter(title_en__in=['m2m_test_%s_en' % i for i in range(6)])
-        self_qs_2 = self_qs.filter(title_en__in=['m2m_test_%s_en' % i for i in range(6, 10)])
-
-        inst = self.model()
-        inst.save()
-
->>>>>>> c68104c5
         trans_real.activate("de")
         inst.test.set(list(testmodel_qs_1.values_list("pk", flat=True)))
         assert inst.test.through.objects.all().count() == testmodel_qs_1.count()
 
         inst.through_model.set(testmodel_qs_2)
         assert inst.through_model.through.objects.all().count() == testmodel_qs_2.count()
-<<<<<<< HEAD
 
         inst.self_call_2.set(self_qs_1)
         assert inst.self_call_2.all().count() == self_qs_1.count()
@@ -1268,19 +1195,15 @@
 
     def test_reverse_relations(self):
         models.TestModel.objects.bulk_create(
-            (
-                models.TestModel(title_en='m2m_test_%s_en' % i, title_de='m2m_test_%s_de' % i)
-                for i in range(10)
-            )
+            models.TestModel(title_en='m2m_test_%s_en' % i, title_de='m2m_test_%s_de' % i)
+            for i in range(10)
         )
         self.model.objects.bulk_create(
-            (
-                self.model(title_en='m2m_test_%s_en' % i, title_de='m2m_test_%s_de' % i)
-                for i in range(10)
-            )
+            self.model(title_en='m2m_test_%s_en' % i, title_de='m2m_test_%s_de' % i)
+            for i in range(10)
         )
         models.NonTranslated.objects.bulk_create(
-            (models.NonTranslated(title='m2m_test_%s' % i) for i in range(10))
+            models.NonTranslated(title='m2m_test_%s' % i) for i in range(10)
         )
         inst_both = self.model(title_en="inst_both_en", title_de="inst_both_de")
         inst_both.save()
@@ -1332,162 +1255,6 @@
         assert inst_en in test_inst.m2m_test_ref.all()
         assert inst_de not in test_inst.m2m_test_ref.all()
 
-=======
-
-        inst.self_call_2.set(self_qs_1)
-        assert inst.self_call_2.all().count() == self_qs_1.count()
-
-        trans_real.activate("en")
-        inst.trans_through_model.through.objects.bulk_create(
-            (
-                inst.trans_through_model.through(
-                    title_en='m2m_test_%s_en' % (i + 1),
-                    title_de='m2m_test_%s_de' % (i + 1),
-                    rel_1_id=int(inst.pk),
-                    rel_2_id=tst_model.pk,
-                )
-                for i, tst_model in enumerate(testmodel_qs[:2])
-            )
-        )
-        assert inst.trans_through_model.all().count() == 2
-
-        inst.untrans.set(untranslated_qs)
-        assert inst.untrans.through.objects.all().count() == untranslated_qs.count()
-
-        inst.self_call_1.set(self_qs_2)
-        assert (
-            inst.self_call_1.filter(pk__in=self_qs_2.values_list("pk", flat=True)).count()
-            == self_qs_2.count()
-        )
-
-        trans_real.activate("de")
-        assert inst.test.through.objects.all().count() == testmodel_qs_1.count()
-        assert inst.through_model.through.objects.all().count() == testmodel_qs_2.count()
-        assert inst.untrans.through.objects.count() == 0
-        assert inst.self_call_1.count() == 0
-
-        assert inst.trans_through_model == getattr(inst, "trans_through_model_de")
-
-        # Test prevent fallbacks:
-        trans_real.activate("en")
-        with default_fallback():
-            assert inst.untrans.through.objects.all().count() == untranslated_qs.count()
-            assert inst.trans_through_model == getattr(inst, "trans_through_model_en")
-
-        # Test through properties and methods inheriance:
-        trans_real.activate("de")
-        through_inst = inst.through_model.through.objects.first()
-        assert through_inst.test_property == "CustomThroughModel_de_%s" % inst.pk
-        assert through_inst.test_method() == inst.pk + 1
-
-        # Check filtering in direct way + lookup spanning
-        manager = self.model.objects
-        trans_real.activate("de")
-        assert manager.filter(test__in=testmodel_qs_1).distinct().count() == 1
-        assert manager.filter(test_en__in=testmodel_qs_1).distinct().count() == 0
-        assert manager.filter(test_de__in=testmodel_qs_1).distinct().count() == 1
-
-        assert (
-            manager.filter(through_model__title__in=testmodel_qs_2.values_list("title", flat=True))
-            .distinct()
-            .count()
-            == 1
-        )
-        assert (
-            manager.filter(
-                through_model_en__title__in=testmodel_qs_2.values_list("title", flat=True)
-            ).count()
-            == 0
-        )
-        assert (
-            manager.filter(
-                through_model_de__title__in=testmodel_qs_2.values_list("title", flat=True)
-            )
-            .distinct()
-            .count()
-            == 1
-        )
-
-        assert manager.filter(self_call_2__in=self_qs_1).distinct().count() == 1
-        assert manager.filter(self_call_2_en__in=self_qs_1).count() == 0
-        assert manager.filter(self_call_2_de__in=self_qs_1).distinct().count() == 1
-
-        trans_real.activate("en")
-        assert manager.filter(trans_through_model__in=testmodel_qs_1).distinct().count() == 1
-        assert manager.filter(trans_through_model_de__in=testmodel_qs_1).count() == 0
-        assert manager.filter(trans_through_model_en__in=testmodel_qs_1).distinct().count() == 1
-
-        assert manager.filter(untrans__in=untranslated_qs).distinct().count() == 1
-        assert manager.filter(untrans_de__in=untranslated_qs).count() == 0
-        assert manager.filter(untrans_en__in=untranslated_qs).distinct().count() == 1
-
-        assert manager.filter(self_call_1__in=self_qs_2).distinct().count() == 1
-        assert manager.filter(self_call_1_de__in=self_qs_2).count() == 0
-        assert manager.filter(self_call_1_en__in=self_qs_2).distinct().count() == 1
-
-    def test_reverse_relations(self):
-        models.TestModel.objects.bulk_create(
-            models.TestModel(title_en='m2m_test_%s_en' % i, title_de='m2m_test_%s_de' % i)
-            for i in range(10)
-        )
-        self.model.objects.bulk_create(
-            self.model(title_en='m2m_test_%s_en' % i, title_de='m2m_test_%s_de' % i)
-            for i in range(10)
-        )
-        models.NonTranslated.objects.bulk_create(
-            models.NonTranslated(title='m2m_test_%s' % i) for i in range(10)
-        )
-        inst_both = self.model(title_en="inst_both_en", title_de="inst_both_de")
-        inst_both.save()
-        inst_en = self.model(title_en="inst_en_en", title_de="inst_en_de")
-        inst_en.save()
-        inst_de = self.model(title_en="inst_de_en", title_de="inst_de_de")
-        inst_de.save()
-        testmodel_qs = models.TestModel.objects.all()
-        inst_both.test_en.set(testmodel_qs)
-        inst_both.test_de.set(testmodel_qs)
-        inst_en.test_en.set(testmodel_qs)
-        inst_de.test_de.set(testmodel_qs)
-
-        # Check that the reverse accessors are created on the model:
-        # Explicit related_name
-        testmodel_fields = get_field_names(models.TestModel)
-        testmodel_methods = dir(models.TestModel)
-
-        assert 'm2m_test_ref' in testmodel_fields
-        assert 'm2m_test_ref_de' in testmodel_fields
-        assert 'm2m_test_ref_en' in testmodel_fields
-        assert 'm2m_test_ref' in testmodel_methods
-        assert 'm2m_test_ref_de' in testmodel_methods
-        assert 'm2m_test_ref_en' in testmodel_methods
-        # Implicit related_name: manager descriptor name != query field name
-        assert 'customthroughmodel' in testmodel_fields
-        assert 'customthroughmodel_en' in testmodel_fields
-        assert 'customthroughmodel_de' in testmodel_fields
-        assert 'manytomanyfieldmodel_set' in testmodel_methods
-        assert 'manytomanyfieldmodel_en_set' in testmodel_methods
-        assert 'manytomanyfieldmodel_de_set' in testmodel_methods
-
-        test_inst = models.TestModel.objects.first()
-        # Check the German reverse accessor:
-        assert inst_both in test_inst.m2m_test_ref_de.all()
-        assert inst_de in test_inst.m2m_test_ref_de.all()
-        assert inst_en not in test_inst.m2m_test_ref_de.all()
-
-        # Check the English reverse accessor:
-        assert inst_both in test_inst.m2m_test_ref_en.all()
-        assert inst_en in test_inst.m2m_test_ref_en.all()
-        assert inst_de not in test_inst.m2m_test_ref_en.all()
-
-        # Check the default reverse accessor:
-        trans_real.activate("de")
-        assert inst_de in test_inst.m2m_test_ref.all()
-        assert inst_en not in test_inst.m2m_test_ref.all()
-        trans_real.activate("en")
-        assert inst_en in test_inst.m2m_test_ref.all()
-        assert inst_de not in test_inst.m2m_test_ref.all()
-
->>>>>>> c68104c5
         # Check implicit related_name reverse accessor:
         inst_en.through_model.set(testmodel_qs)
         assert inst_en in test_inst.manytomanyfieldmodel_set.all()
@@ -1707,12 +1474,9 @@
         assert 'decimal' in field_names
         assert 'decimal_de' in field_names
         assert 'decimal_en' in field_names
-<<<<<<< HEAD
-=======
         assert 'json' in field_names
         assert 'json_de' in field_names
         assert 'json_en' in field_names
->>>>>>> c68104c5
         inst.delete()
 
     def test_translated_models_integer_instance(self):
@@ -2435,7 +2199,6 @@
         obj2 = models.TestModel.objects.get(pk=pk2)
         assert 'initial' == obj1.title_de
         assert 'already' == obj2.title_de
-<<<<<<< HEAD
 
     def test_update_command_language_param(self):
         trans_real.activate('en')
@@ -2444,16 +2207,6 @@
         # Due to ``rewrite(False)`` here, original field will be affected.
         models.TestModel.objects.all().rewrite(False).update(title='initial')
 
-=======
-
-    def test_update_command_language_param(self):
-        trans_real.activate('en')
-        pk1 = models.TestModel.objects.create(title_en='').pk
-        pk2 = models.TestModel.objects.create(title_en='already').pk
-        # Due to ``rewrite(False)`` here, original field will be affected.
-        models.TestModel.objects.all().rewrite(False).update(title='initial')
-
->>>>>>> c68104c5
         call_command('update_translation_fields', 'tests', language='en', verbosity=0)
 
         obj1 = models.TestModel.objects.get(pk=pk1)
@@ -2464,8 +2217,6 @@
     def test_update_command_invalid_language_param(self):
         with pytest.raises(CommandError):
             call_command('update_translation_fields', language='xx', verbosity=0)
-<<<<<<< HEAD
-=======
 
     def test_update_command_with_json_field(self):
         """
@@ -2489,16 +2240,11 @@
         assert instance['json'] == {'foo': 'bar'}
         assert instance['json_de'] == {'foo': 'bar'}
         assert instance['json_en'] is None
->>>>>>> c68104c5
 
 
 class TranslationAdminTest(ModeltranslationTestBase):
     def setUp(self):
-<<<<<<< HEAD
-        super(TranslationAdminTest, self).setUp()
-=======
         super().setUp()
->>>>>>> c68104c5
         self.test_obj = models.TestModel.objects.create(title='Testtitle', text='Testtext')
         self.site = AdminSite()
 
@@ -3655,36 +3401,6 @@
     def test_translation_fields_appending(self):
         from modeltranslation.manager import append_lookup_key, append_lookup_keys
 
-<<<<<<< HEAD
-        assert set(['untrans']) == append_lookup_key(models.ForeignKeyModel, 'untrans')
-        assert set(['title', 'title_en', 'title_de']) == append_lookup_key(
-            models.ForeignKeyModel, 'title'
-        )
-        assert set(['test', 'test_en', 'test_de']) == append_lookup_key(
-            models.ForeignKeyModel, 'test'
-        )
-        assert set(['title__eq', 'title_en__eq', 'title_de__eq']) == append_lookup_key(
-            models.ForeignKeyModel, 'title__eq'
-        )
-        assert set(['test__smt', 'test_en__smt', 'test_de__smt']) == append_lookup_key(
-            models.ForeignKeyModel, 'test__smt'
-        )
-        big_set = set(
-            [
-                'test__url',
-                'test__url_en',
-                'test__url_de',
-                'test_en__url',
-                'test_en__url_en',
-                'test_en__url_de',
-                'test_de__url',
-                'test_de__url_en',
-                'test_de__url_de',
-            ]
-        )
-        assert big_set == append_lookup_key(models.ForeignKeyModel, 'test__url')
-        assert set(['untrans__url', 'untrans__url_en', 'untrans__url_de']) == append_lookup_key(
-=======
         assert {'untrans'} == append_lookup_key(models.ForeignKeyModel, 'untrans')
         assert {'title', 'title_en', 'title_de'} == append_lookup_key(
             models.ForeignKeyModel, 'title'
@@ -3709,7 +3425,6 @@
         }
         assert big_set == append_lookup_key(models.ForeignKeyModel, 'test__url')
         assert {'untrans__url', 'untrans__url_en', 'untrans__url_de'} == append_lookup_key(
->>>>>>> c68104c5
             models.ForeignKeyModel, 'untrans__url'
         )
 
@@ -3871,11 +3586,7 @@
             inst.full_clean()
         except ValidationError as e:
             error_fields = set(e.message_dict.keys())
-<<<<<<< HEAD
-            assert set(('req_reg_en', 'req_en_reg', 'req_en_reg_en')) == error_fields
-=======
             assert {'req_reg_en', 'req_en_reg', 'req_en_reg_en'} == error_fields
->>>>>>> c68104c5
         else:
             self.fail('ValidationError not raised!')
 
