# -*- coding: utf-8 -*-
import datetime
from decimal import Decimal
import os
import shutil
import imp

from django import forms
from django.conf import settings as django_settings
from django.contrib.admin.sites import AdminSite
from django.contrib.auth.models import User
from django.core.exceptions import ValidationError, ImproperlyConfigured
from django.core.files.base import ContentFile
from django.core.files.storage import default_storage
from django.core.management import call_command
from django.db.models import Q, F
from django.db.models.loading import AppCache
from django.test import TestCase
from django.test.utils import override_settings
from django.utils import six
from django.utils.translation import get_language, override, trans_real

from modeltranslation import admin, settings as mt_settings, translator
from modeltranslation.forms import TranslationModelForm
from modeltranslation.models import autodiscover
from modeltranslation.tests import models
from modeltranslation.tests.translation import (FallbackModel2TranslationOptions,
                                                FieldInheritanceCTranslationOptions,
                                                FieldInheritanceETranslationOptions)
from modeltranslation.tests.test_settings import TEST_SETTINGS
from modeltranslation.utils import (build_css_class, build_localized_fieldname,
                                    auto_populate, fallbacks)


# None of the following tests really depend on the content of the request,
# so we'll just pass in None.
request = None

# How many models are registered for tests.
TEST_MODELS = 25


class reload_override_settings(override_settings):
    """Context manager that not only override settings, but also reload modeltranslation conf."""
    def __enter__(self):
        super(reload_override_settings, self).__enter__()
        imp.reload(mt_settings)

    def __exit__(self, exc_type, exc_value, traceback):
        super(reload_override_settings, self).__exit__(exc_type, exc_value, traceback)
        imp.reload(mt_settings)


# In this test suite fallback language is turned off. This context manager temporarily turns it on.
def default_fallback():
    return reload_override_settings(
        MODELTRANSLATION_FALLBACK_LANGUAGES=(mt_settings.DEFAULT_LANGUAGE,))


@override_settings(**TEST_SETTINGS)
class ModeltranslationTestBase(TestCase):
    urls = 'modeltranslation.tests.urls'
    cache = AppCache()
    synced = False

    @classmethod
    def setUpClass(cls):
        """
        Prepare database:
        * Call syncdb to create tables for tests.models (since during
        default testrunner's db creation modeltranslation.tests was not in INSTALLED_APPS
        """
        super(ModeltranslationTestBase, cls).setUpClass()
        if not ModeltranslationTestBase.synced:
            # In order to perform only one syncdb
            ModeltranslationTestBase.synced = True
            with override_settings(**TEST_SETTINGS):
                import sys

                # 1. Reload translation in case USE_I18N was False
                from django.utils import translation
                imp.reload(translation)

                # 2. Reload MT because LANGUAGES likely changed.
                imp.reload(mt_settings)
                imp.reload(translator)
                imp.reload(admin)

                # 3. Reset test models (because autodiscover have already run, those models
                #    have translation fields, but for languages previously defined. We want
                #    to be sure that 'de' and 'en' are available)
                del cls.cache.app_models['tests']
                imp.reload(models)
                cls.cache.load_app('modeltranslation.tests')
                sys.modules.pop('modeltranslation.tests.translation', None)

                # 4. Autodiscover
                from modeltranslation import models as aut_models
                imp.reload(aut_models)

                # 5. Syncdb (``migrate=False`` in case of south)
                from django.db import connections, DEFAULT_DB_ALIAS
                call_command('syncdb', verbosity=0, migrate=False, interactive=False,
                             database=connections[DEFAULT_DB_ALIAS].alias, load_initial_data=False)

    def setUp(self):
        self._old_language = get_language()
        trans_real.activate('de')

    def tearDown(self):
        trans_real.activate(self._old_language)


class TestAutodiscover(ModeltranslationTestBase):
    # The way the ``override_settings`` works on ``TestCase`` is wicked;
    # it patches ``_pre_setup`` and ``_post_teardown`` methods.
    # Because of this, if class B extends class A and both are ``override_settings``'ed,
    # class B settings would be overwritten by class A settings (if some keys clash).
    # To solve this, override some settings after parents ``_pre_setup`` is called.
    def _pre_setup(self):
        super(TestAutodiscover, self)._pre_setup()
        # Add test_app to INSTALLED_APPS
        new_installed_apps = django_settings.INSTALLED_APPS + ('modeltranslation.tests.test_app',)
        self.__override = override_settings(INSTALLED_APPS=new_installed_apps)
        self.__override.enable()

    def _post_teardown(self):
        self.__override.disable()
        imp.reload(mt_settings)  # restore mt_settings.FALLBACK_LANGUAGES
        super(TestAutodiscover, self)._post_teardown()

    @classmethod
    def setUpClass(cls):
        """Save registry (and restore it after tests)."""
        super(TestAutodiscover, cls).setUpClass()
        from copy import copy
        from modeltranslation.translator import translator
        cls.registry_cpy = copy(translator._registry)

    @classmethod
    def tearDownClass(cls):
        from modeltranslation.translator import translator
        translator._registry = cls.registry_cpy
        super(TestAutodiscover, cls).tearDownClass()

    def tearDown(self):
        import sys
        # Rollback model classes
        del self.cache.app_models['test_app']
        from .test_app import models
        imp.reload(models)
        # Delete translation modules from import cache
        sys.modules.pop('modeltranslation.tests.test_app.translation', None)
        sys.modules.pop('modeltranslation.tests.project_translation', None)
        super(TestAutodiscover, self).tearDown()

    def check_news(self):
        from .test_app.models import News
        fields = dir(News())
        self.assertIn('title', fields)
        self.assertIn('title_en', fields)
        self.assertIn('title_de', fields)
        self.assertIn('visits', fields)
        self.assertNotIn('visits_en', fields)
        self.assertNotIn('visits_de', fields)

    def check_other(self, present=True):
        from .test_app.models import Other
        fields = dir(Other())
        self.assertIn('name', fields)
        if present:
            self.assertIn('name_en', fields)
            self.assertIn('name_de', fields)
        else:
            self.assertNotIn('name_en', fields)
            self.assertNotIn('name_de', fields)

    def test_simple(self):
        """Check if translation is imported for installed apps."""
        autodiscover()
        self.check_news()
        self.check_other(present=False)

    @reload_override_settings(
        MODELTRANSLATION_TRANSLATION_FILES=('modeltranslation.tests.project_translation',)
    )
    def test_global(self):
        """Check if translation is imported for global translation file."""
        autodiscover()
        self.check_news()
        self.check_other()

    @reload_override_settings(
        MODELTRANSLATION_TRANSLATION_FILES=('modeltranslation.tests.test_app.translation',)
    )
    def test_duplication(self):
        """Check if there is no problem with duplicated filenames."""
        autodiscover()
        self.check_news()


class ModeltranslationTest(ModeltranslationTestBase):
    """Basic tests for the modeltranslation application."""
    def test_registration(self):
        langs = tuple(l[0] for l in django_settings.LANGUAGES)
        self.assertEqual(langs, tuple(mt_settings.AVAILABLE_LANGUAGES))
        self.assertEqual(2, len(langs))
        self.assertTrue('de' in langs)
        self.assertTrue('en' in langs)
        self.assertTrue(translator.translator)

        # Check that all models are registered for translation
        self.assertEqual(len(translator.translator.get_registered_models()), TEST_MODELS)

        # Try to unregister a model that is not registered
        self.assertRaises(translator.NotRegistered,
                          translator.translator.unregister, models.BasePage)

        # Try to get options for a model that is not registered
        self.assertRaises(translator.NotRegistered,
                          translator.translator.get_options_for_model, User)

        # Ensure that a base can't be registered after a subclass.
        self.assertRaises(translator.DescendantRegistered,
                          translator.translator.register, models.BasePage)

        # Or unregistered before it.
        self.assertRaises(translator.DescendantRegistered,
                          translator.translator.unregister, models.Slugged)

    def test_fields(self):
        field_names = dir(models.TestModel())
        self.assertTrue('id' in field_names)
        self.assertTrue('title' in field_names)
        self.assertTrue('title_de' in field_names)
        self.assertTrue('title_en' in field_names)
        self.assertTrue('text' in field_names)
        self.assertTrue('text_de' in field_names)
        self.assertTrue('text_en' in field_names)
        self.assertTrue('url' in field_names)
        self.assertTrue('url_de' in field_names)
        self.assertTrue('url_en' in field_names)
        self.assertTrue('email' in field_names)
        self.assertTrue('email_de' in field_names)
        self.assertTrue('email_en' in field_names)

    def test_verbose_name(self):
        verbose_name = models.TestModel._meta.get_field('title_de').verbose_name
        self.assertEqual(six.text_type(verbose_name), 'title [de]')

    def test_descriptor_introspection(self):
        # See Django #8248
        try:
            models.TestModel.title
            models.TestModel.title.__doc__
            self.assertTrue(True)
        except:
            self.fail('Descriptor accessed on class should return itself.')

    def test_fields_hashes(self):
        opts = models.TestModel._meta
        orig = opts.get_field('title')
        en = opts.get_field('title_en')
        de = opts.get_field('title_de')
        # Translation field retain creation_counters
        self.assertEqual(orig.creation_counter, en.creation_counter)
        self.assertEqual(orig.creation_counter, de.creation_counter)
        # But they compare unequal
        self.assertNotEqual(orig, en)
        self.assertNotEqual(orig, de)
        self.assertNotEqual(en, de)
        # Their hashes too
        self.assertNotEqual(hash(orig), hash(en))
        self.assertNotEqual(hash(orig), hash(de))
        self.assertNotEqual(hash(en), hash(de))
        self.assertEqual(3, len(set([orig, en, de])))
        # TranslationFields can compare equal if they have the same language
        de.language = 'en'
        self.assertNotEqual(orig, de)
        self.assertEqual(en, de)
        self.assertEqual(hash(en), hash(de))
        self.assertEqual(2, len(set([orig, en, de])))
        de.language = 'de'

    def test_set_translation(self):
        """This test briefly shows main modeltranslation features."""
        self.assertEqual(get_language(), 'de')
        title_de = "title de"
        title_en = "title en"

        # The original field "title" passed in the constructor is
        # populated for the current language field: "title_de".
        inst2 = models.TestModel(title=title_de)
        self.assertEqual(inst2.title, title_de)
        self.assertEqual(inst2.title_en, None)
        self.assertEqual(inst2.title_de, title_de)

        # So creating object is language-aware
        with override('en'):
            inst2 = models.TestModel(title=title_en)
            self.assertEqual(inst2.title, title_en)
            self.assertEqual(inst2.title_en, title_en)
            self.assertEqual(inst2.title_de, None)

        # Value from original field is presented in current language:
        inst2 = models.TestModel(title_de=title_de, title_en=title_en)
        self.assertEqual(inst2.title, title_de)
        with override('en'):
            self.assertEqual(inst2.title, title_en)

        # Changes made via original field affect current language field:
        inst2.title = 'foo'
        self.assertEqual(inst2.title, 'foo')
        self.assertEqual(inst2.title_en, title_en)
        self.assertEqual(inst2.title_de, 'foo')
        with override('en'):
            inst2.title = 'bar'
            self.assertEqual(inst2.title, 'bar')
            self.assertEqual(inst2.title_en, 'bar')
            self.assertEqual(inst2.title_de, 'foo')
        self.assertEqual(inst2.title, 'foo')

        # When conflict, language field wins with original field
        inst2 = models.TestModel(title='foo', title_de=title_de, title_en=title_en)
        self.assertEqual(inst2.title, title_de)
        self.assertEqual(inst2.title_en, title_en)
        self.assertEqual(inst2.title_de, title_de)

        # Creating model and assigning only one language
        inst1 = models.TestModel(title_en=title_en)
        # Please note: '' and not None, because descriptor falls back to field default value
        self.assertEqual(inst1.title, '')
        self.assertEqual(inst1.title_en, title_en)
        self.assertEqual(inst1.title_de, None)
        # Assign current language value - de
        inst1.title = title_de
        self.assertEqual(inst1.title, title_de)
        self.assertEqual(inst1.title_en, title_en)
        self.assertEqual(inst1.title_de, title_de)
        inst1.save()

        # Check that the translation fields are correctly saved and provide the
        # correct value when retrieving them again.
        n = models.TestModel.objects.get(title=title_de)
        self.assertEqual(n.title, title_de)
        self.assertEqual(n.title_en, title_en)
        self.assertEqual(n.title_de, title_de)

        # Queries are also language-aware:
        self.assertEqual(1, models.TestModel.objects.filter(title=title_de).count())
        with override('en'):
            self.assertEqual(0, models.TestModel.objects.filter(title=title_de).count())

    def test_fallback_language(self):
        # Present what happens if current language field is empty
        self.assertEqual(get_language(), 'de')
        title_de = "title de"

        # Create model with value in de only...
        inst2 = models.TestModel(title=title_de)
        self.assertEqual(inst2.title, title_de)
        self.assertEqual(inst2.title_en, None)
        self.assertEqual(inst2.title_de, title_de)

        # In this test environment, fallback language is not set. So return value for en
        # will be field's default: ''
        with override('en'):
            self.assertEqual(inst2.title, '')
            self.assertEqual(inst2.title_en, None)  # Language field access returns real value

        # However, by default FALLBACK_LANGUAGES is set to DEFAULT_LANGUAGE
        with default_fallback():

            # No change here...
            self.assertEqual(inst2.title, title_de)

            # ... but for empty en fall back to de
            with override('en'):
                self.assertEqual(inst2.title, title_de)
                self.assertEqual(inst2.title_en, None)  # Still real value

    def test_fallback_values_1(self):
        """
        If ``fallback_values`` is set to string, all untranslated fields would
        return this string.
        """
        title1_de = "title de"
        n = models.FallbackModel(title=title1_de)
        n.save()
        n = models.FallbackModel.objects.get(title=title1_de)
        self.assertEqual(n.title, title1_de)
        trans_real.activate("en")
        self.assertEqual(n.title, "fallback")

    def test_fallback_values_2(self):
        """
        If ``fallback_values`` is set to ``dict``, all untranslated fields in
        ``dict`` would return this mapped value. Fields not in ``dict`` would
        return default translation.
        """
        title1_de = "title de"
        text1_de = "text in german"
        n = models.FallbackModel2(title=title1_de, text=text1_de)
        n.save()
        n = models.FallbackModel2.objects.get(title=title1_de)
        trans_real.activate("en")
        self.assertEqual(n.title, '')  # Falling back to default field value
        self.assertEqual(
            n.text,
            FallbackModel2TranslationOptions.fallback_values['text'])

    def _compare_instances(self, x, y, field):
        self.assertEqual(getattr(x, field), getattr(y, field),
                         "Constructor diff on field %s." % field)

    def _test_constructor(self, keywords):
        n = models.TestModel(**keywords)
        m = models.TestModel.objects.create(**keywords)
        opts = translator.translator.get_options_for_model(models.TestModel)
        for base_field, trans_fields in opts.fields.items():
            self._compare_instances(n, m, base_field)
            for lang_field in trans_fields:
                self._compare_instances(n, m, lang_field.name)

    def test_constructor(self):
        """
        Ensure that model constructor behaves exactly the same as objects.create
        """
        # test different arguments compositions
        keywords = dict(
            # original only
            title='title',
            # both languages + original
            email='q@q.qq', email_de='d@d.dd', email_en='e@e.ee',
            # both languages without original
            text_en='text en', text_de='text de',
        )
        self._test_constructor(keywords)

        keywords = dict(
            # only current language
            title_de='title',
            # only not current language
            url_en='http://www.google.com',
            # original + current
            text='text def', text_de='text de',
            # original + not current
            email='q@q.qq', email_en='e@e.ee',
        )
        self._test_constructor(keywords)


class FallbackTests(ModeltranslationTestBase):
    test_fallback = {
        'default': ('de',),
        'de': ('en',)
    }

    def test_settings(self):
        # Initial
        self.assertEqual(mt_settings.FALLBACK_LANGUAGES, {'default': ()})
        # Tuple/list
        with reload_override_settings(MODELTRANSLATION_FALLBACK_LANGUAGES=('de',)):
            self.assertEqual(mt_settings.FALLBACK_LANGUAGES, {'default': ('de',)})
        # Whole dict
        with reload_override_settings(MODELTRANSLATION_FALLBACK_LANGUAGES=self.test_fallback):
            self.assertEqual(mt_settings.FALLBACK_LANGUAGES, self.test_fallback)
        # Improper language raises error
        config = {'default': (), 'fr': ('en',)}
        with override_settings(MODELTRANSLATION_FALLBACK_LANGUAGES=config):
            self.assertRaises(ImproperlyConfigured, lambda: imp.reload(mt_settings))
        imp.reload(mt_settings)

    def test_resolution_order(self):
        from modeltranslation.utils import resolution_order
        with reload_override_settings(MODELTRANSLATION_FALLBACK_LANGUAGES=self.test_fallback):
            self.assertEqual(('en', 'de'), resolution_order('en'))
            self.assertEqual(('de', 'en'), resolution_order('de'))
            # Overriding
            config = {'default': ()}
            self.assertEqual(('en',), resolution_order('en', config))
            self.assertEqual(('de', 'en'), resolution_order('de', config))
            # Uniqueness
            config = {'de': ('en', 'de')}
            self.assertEqual(('en', 'de'), resolution_order('en', config))
            self.assertEqual(('de', 'en'), resolution_order('de', config))

            # Default fallbacks are always used at the end
            # That's it: fallbacks specified for a language don't replace defaults,
            # but just are prepended
            config = {'default': ('en', 'de'), 'de': ()}
            self.assertEqual(('en', 'de'), resolution_order('en', config))
            self.assertEqual(('de', 'en'), resolution_order('de', config))
            # What one may have expected
            self.assertNotEqual(('de',), resolution_order('de', config))

            # To completely override settings, one should override all keys
            config = {'default': (), 'de': ()}
            self.assertEqual(('en',), resolution_order('en', config))
            self.assertEqual(('de',), resolution_order('de', config))

    def test_fallback_languages(self):
        with reload_override_settings(MODELTRANSLATION_FALLBACK_LANGUAGES=self.test_fallback):
            title_de = 'title de'
            title_en = 'title en'
            n = models.TestModel(title=title_de)
            self.assertEqual(n.title_de, title_de)
            self.assertEqual(n.title_en, None)
            self.assertEqual(n.title, title_de)
            trans_real.activate('en')
            self.assertEqual(n.title, title_de)  # since default fallback is de

            n = models.TestModel(title=title_en)
            self.assertEqual(n.title_de, None)
            self.assertEqual(n.title_en, title_en)
            self.assertEqual(n.title, title_en)
            trans_real.activate('de')
            self.assertEqual(n.title, title_en)  # since fallback for de is en

            n.title_en = None
            self.assertEqual(n.title, '')  # if all fallbacks fail, return field.get_default()

    def test_fallbacks_toggle(self):
        with reload_override_settings(MODELTRANSLATION_FALLBACK_LANGUAGES=self.test_fallback):
            m = models.TestModel(title='foo')
            with fallbacks(True):
                self.assertEqual(m.title_de, 'foo')
                self.assertEqual(m.title_en, None)
                self.assertEqual(m.title, 'foo')
                with override('en'):
                    self.assertEqual(m.title, 'foo')
            with fallbacks(False):
                self.assertEqual(m.title_de, 'foo')
                self.assertEqual(m.title_en, None)
                self.assertEqual(m.title, 'foo')
                with override('en'):
                    self.assertEqual(m.title, '')  # '' is the default


class FileFieldsTest(ModeltranslationTestBase):

    def tearDown(self):
        if default_storage.exists('modeltranslation_tests'):
            # With FileSystemStorage uploading files creates a new directory,
            # that's not automatically removed upon their deletion.
            tests_dir = default_storage.path('modeltranslation_tests')
            if os.path.isdir(tests_dir):
                shutil.rmtree(tests_dir)
        super(FileFieldsTest, self).tearDown()

    def test_translated_models(self):
        field_names = dir(models.FileFieldsModel())
        self.assertTrue('id' in field_names)
        self.assertTrue('title' in field_names)
        self.assertTrue('title_de' in field_names)
        self.assertTrue('title_en' in field_names)
        self.assertTrue('file' in field_names)
        self.assertTrue('file_de' in field_names)
        self.assertTrue('file_en' in field_names)
        self.assertTrue('image' in field_names)
        self.assertTrue('image_de' in field_names)
        self.assertTrue('image_en' in field_names)

    def _file_factory(self, name, content):
        try:
            return ContentFile(content, name=name)
        except TypeError:  # In Django 1.3 ContentFile had no name parameter
            file = ContentFile(content)
            file.name = name
            return file

    def test_translated_models_instance(self):
        inst = models.FileFieldsModel(title="Testtitle")

        trans_real.activate("en")
        inst.title = 'title_en'
        inst.file = 'a_en'
        inst.file.save('b_en', ContentFile('file in english'))
        inst.image = self._file_factory('i_en.jpg', 'image in english')  # Direct assign

        trans_real.activate("de")
        inst.title = 'title_de'
        inst.file = 'a_de'
        inst.file.save('b_de', ContentFile('file in german'))
        inst.image = self._file_factory('i_de.jpg', 'image in german')

        inst.save()

        trans_real.activate("en")
        self.assertEqual(inst.title, 'title_en')
        self.assertTrue(inst.file.name.count('b_en') > 0)
        self.assertEqual(inst.file.read(), b'file in english')
        self.assertTrue(inst.image.name.count('i_en') > 0)
        self.assertEqual(inst.image.read(), b'image in english')

        # Check if file was actually created in the global storage.
        self.assertTrue(default_storage.exists(inst.file))
        self.assertTrue(inst.file.size > 0)
        self.assertTrue(default_storage.exists(inst.image))
        self.assertTrue(inst.image.size > 0)

        trans_real.activate("de")
        self.assertEqual(inst.title, 'title_de')
        self.assertTrue(inst.file.name.count('b_de') > 0)
        self.assertEqual(inst.file.read(), b'file in german')
        self.assertTrue(inst.image.name.count('i_de') > 0)
        self.assertEqual(inst.image.read(), b'image in german')

        inst.file_en.delete()
        inst.image_en.delete()
        inst.file_de.delete()
        inst.image_de.delete()


class ForeignKeyFieldsTest(ModeltranslationTestBase):

    def test_translated_models(self):
        field_names = dir(models.ForeignKeyModel())
        self.assertTrue('id' in field_names)
        for f in ('test', 'test_de', 'test_en', 'optional', 'optional_en', 'optional_de'):
            self.assertTrue(f in field_names)
            self.assertTrue('%s_id' % f in field_names)

    def test_db_column_names(self):
        meta = models.ForeignKeyModel._meta

        # Make sure the correct database columns always get used:
        attname, col = meta.get_field('test').get_attname_column()
        self.assertEqual(attname, 'test_id')
        self.assertEqual(attname, col)

        attname, col = meta.get_field('test_en').get_attname_column()
        self.assertEqual(attname, 'test_en_id')
        self.assertEqual(attname, col)

        attname, col = meta.get_field('test_de').get_attname_column()
        self.assertEqual(attname, 'test_de_id')
        self.assertEqual(attname, col)

    def test_translated_models_instance(self):
        test_inst1 = models.TestModel(title_en='title1_en', title_de='title1_de')
        test_inst1.save()
        test_inst2 = models.TestModel(title_en='title2_en', title_de='title2_de')
        test_inst2.save()
        inst = models.ForeignKeyModel()

        trans_real.activate("de")
        inst.test = test_inst1
        inst.optional = None

        trans_real.activate("en")
        # Test assigning relation by ID:
        inst.optional_id = test_inst2.pk
        inst.save()

        trans_real.activate("de")
        self.assertEqual(inst.test_id, test_inst1.pk)
        self.assertEqual(inst.test.title, 'title1_de')
        self.assertEqual(inst.test_de_id, test_inst1.pk)
        self.assertEqual(inst.test_de.title, 'title1_de')
        self.assertEqual(inst.optional, None)

        # Test fallbacks:
        trans_real.activate("en")
        with default_fallback():
            self.assertEqual(inst.test_id, test_inst1.pk)
            self.assertEqual(inst.test.pk, test_inst1.pk)
            self.assertEqual(inst.test.title, 'title1_en')

        # Test English:
        self.assertEqual(inst.optional_id, test_inst2.pk)
        self.assertEqual(inst.optional.title, 'title2_en')
        self.assertEqual(inst.optional_en_id, test_inst2.pk)
        self.assertEqual(inst.optional_en.title, 'title2_en')

        # Check filtering in direct way + lookup spanning
        inst.test_en = test_inst2
        inst.save()
        manager = models.ForeignKeyModel.objects

        trans_real.activate("de")
        self.assertEqual(manager.filter(test=test_inst1).count(), 1)
        self.assertEqual(manager.filter(test_en=test_inst1).count(), 0)
        self.assertEqual(manager.filter(test_de=test_inst1).count(), 1)
        self.assertEqual(manager.filter(test=test_inst2).count(), 0)
        self.assertEqual(manager.filter(test_en=test_inst2).count(), 1)
        self.assertEqual(manager.filter(test_de=test_inst2).count(), 0)
        self.assertEqual(manager.filter(test__title='title1_de').count(), 1)
        self.assertEqual(manager.filter(test__title='title1_en').count(), 0)
        self.assertEqual(manager.filter(test__title_en='title1_en').count(), 1)
        trans_real.activate("en")
        self.assertEqual(manager.filter(test=test_inst1).count(), 0)
        self.assertEqual(manager.filter(test_en=test_inst1).count(), 0)
        self.assertEqual(manager.filter(test_de=test_inst1).count(), 1)
        self.assertEqual(manager.filter(test=test_inst2).count(), 1)
        self.assertEqual(manager.filter(test_en=test_inst2).count(), 1)
        self.assertEqual(manager.filter(test_de=test_inst2).count(), 0)
        self.assertEqual(manager.filter(test__title='title2_en').count(), 1)
        self.assertEqual(manager.filter(test__title='title2_de').count(), 0)
        self.assertEqual(manager.filter(test__title_de='title2_de').count(), 1)

    def test_reverse_relations(self):
        test_inst = models.TestModel(title_en='title_en', title_de='title_de')
        test_inst.save()

        # Instantiate many 'ForeignKeyModel' instances:
        fk_inst_both = models.ForeignKeyModel(title_en='f_title_en', title_de='f_title_de',
                                              test_de=test_inst, test_en=test_inst)
        fk_inst_both.save()
        fk_inst_de = models.ForeignKeyModel(title_en='f_title_en', title_de='f_title_de',
                                            test_de_id=test_inst.pk)
        fk_inst_de.save()
        fk_inst_en = models.ForeignKeyModel(title_en='f_title_en', title_de='f_title_de',
                                            test_en=test_inst)
        fk_inst_en.save()

        fk_option_de = models.ForeignKeyModel.objects.create(optional_de=test_inst)
        fk_option_en = models.ForeignKeyModel.objects.create(optional_en=test_inst)

        # Check that the reverse accessors are created on the model:
        # Explicit related_name
        testmodel_fields = models.TestModel._meta.get_all_field_names()
        testmodel_methods = dir(models.TestModel)
        self.assertIn('test_fks',    testmodel_fields)
        self.assertIn('test_fks_de', testmodel_fields)
        self.assertIn('test_fks_en', testmodel_fields)
        self.assertIn('test_fks',    testmodel_methods)
        self.assertIn('test_fks_de', testmodel_methods)
        self.assertIn('test_fks_en', testmodel_methods)
        # Implicit related_name: manager descriptor name != query field name
        self.assertIn('foreignkeymodel',    testmodel_fields)
        self.assertIn('foreignkeymodel_de', testmodel_fields)
        self.assertIn('foreignkeymodel_en', testmodel_fields)
        self.assertIn('foreignkeymodel_set',    testmodel_methods)
        self.assertIn('foreignkeymodel_set_de', testmodel_methods)
        self.assertIn('foreignkeymodel_set_en', testmodel_methods)

        # Check the German reverse accessor:
        self.assertIn(fk_inst_both, test_inst.test_fks_de.all())
        self.assertIn(fk_inst_de, test_inst.test_fks_de.all())
        self.assertNotIn(fk_inst_en, test_inst.test_fks_de.all())

        # Check the English reverse accessor:
        self.assertIn(fk_inst_both, test_inst.test_fks_en.all())
        self.assertIn(fk_inst_en, test_inst.test_fks_en.all())
        self.assertNotIn(fk_inst_de, test_inst.test_fks_en.all())

        # Check the default reverse accessor:
        trans_real.activate("de")
        self.assertIn(fk_inst_de,    test_inst.test_fks.all())
        self.assertNotIn(fk_inst_en, test_inst.test_fks.all())
        trans_real.activate("en")
        self.assertIn(fk_inst_en,    test_inst.test_fks.all())
        self.assertNotIn(fk_inst_de, test_inst.test_fks.all())

        # Check implicit related_name reverse accessor:
        self.assertIn(fk_option_en, test_inst.foreignkeymodel_set.all())

        # Check filtering in reverse way + lookup spanning:
        manager = models.TestModel.objects
        trans_real.activate("de")
        self.assertEqual(manager.filter(test_fks=fk_inst_both).count(), 1)
        self.assertEqual(manager.filter(test_fks=fk_inst_de).count(), 1)
        self.assertEqual(manager.filter(test_fks__id=fk_inst_de.pk).count(), 1)
        self.assertEqual(manager.filter(test_fks=fk_inst_en).count(), 0)
        self.assertEqual(manager.filter(test_fks_en=fk_inst_en).count(), 1)
        self.assertEqual(manager.filter(foreignkeymodel=fk_option_de).count(), 1)
        self.assertEqual(manager.filter(foreignkeymodel=fk_option_en).count(), 0)
        self.assertEqual(manager.filter(foreignkeymodel_en=fk_option_en).count(), 1)
        self.assertEqual(manager.filter(test_fks__title='f_title_de').distinct().count(), 1)
        self.assertEqual(manager.filter(test_fks__title='f_title_en').distinct().count(), 0)
        self.assertEqual(manager.filter(test_fks__title_en='f_title_en').distinct().count(), 1)
        trans_real.activate("en")
        self.assertEqual(manager.filter(test_fks=fk_inst_both).count(), 1)
        self.assertEqual(manager.filter(test_fks=fk_inst_en).count(), 1)
        self.assertEqual(manager.filter(test_fks__id=fk_inst_en.pk).count(), 1)
        self.assertEqual(manager.filter(test_fks=fk_inst_de).count(), 0)
        self.assertEqual(manager.filter(test_fks_de=fk_inst_de).count(), 1)
        self.assertEqual(manager.filter(foreignkeymodel=fk_option_en).count(), 1)
        self.assertEqual(manager.filter(foreignkeymodel=fk_option_de).count(), 0)
        self.assertEqual(manager.filter(foreignkeymodel_de=fk_option_de).count(), 1)
        self.assertEqual(manager.filter(test_fks__title='f_title_en').distinct().count(), 1)
        self.assertEqual(manager.filter(test_fks__title='f_title_de').distinct().count(), 0)
        self.assertEqual(manager.filter(test_fks__title_de='f_title_de').distinct().count(), 1)

        # Check assignment
        trans_real.activate("de")
        test_inst2 = models.TestModel(title_en='title_en', title_de='title_de')
        test_inst2.save()
        test_inst2.test_fks = [fk_inst_de, fk_inst_both]
        test_inst2.test_fks_en = (fk_inst_en, fk_inst_both)

        self.assertEqual(fk_inst_both.test.pk, test_inst2.pk)
        self.assertEqual(fk_inst_both.test_id, test_inst2.pk)
        self.assertEqual(fk_inst_both.test_de, test_inst2)
        self.assertQuerysetsEqual(test_inst2.test_fks_de.all(), test_inst2.test_fks.all())
        self.assertIn(fk_inst_both, test_inst2.test_fks.all())
        self.assertIn(fk_inst_de, test_inst2.test_fks.all())
        self.assertNotIn(fk_inst_en, test_inst2.test_fks.all())
        trans_real.activate("en")
        self.assertQuerysetsEqual(test_inst2.test_fks_en.all(), test_inst2.test_fks.all())
        self.assertIn(fk_inst_both, test_inst2.test_fks.all())
        self.assertIn(fk_inst_en, test_inst2.test_fks.all())
        self.assertNotIn(fk_inst_de, test_inst2.test_fks.all())

    def test_non_translated_relation(self):
        non_de = models.NonTranslated.objects.create(title='title_de')
        non_en = models.NonTranslated.objects.create(title='title_en')

        fk_inst_both = models.ForeignKeyModel.objects.create(
            title_en='f_title_en', title_de='f_title_de', non_de=non_de, non_en=non_en)
        fk_inst_de = models.ForeignKeyModel.objects.create(non_de=non_de)
        fk_inst_en = models.ForeignKeyModel.objects.create(non_en=non_en)

        # Forward relation + spanning
        manager = models.ForeignKeyModel.objects
        trans_real.activate("de")
        self.assertEqual(manager.filter(non=non_de).count(), 2)
        self.assertEqual(manager.filter(non=non_en).count(), 0)
        self.assertEqual(manager.filter(non_en=non_en).count(), 2)
        self.assertEqual(manager.filter(non__title='title_de').count(), 2)
        self.assertEqual(manager.filter(non__title='title_en').count(), 0)
        self.assertEqual(manager.filter(non_en__title='title_en').count(), 2)
        trans_real.activate("en")
        self.assertEqual(manager.filter(non=non_en).count(), 2)
        self.assertEqual(manager.filter(non=non_de).count(), 0)
        self.assertEqual(manager.filter(non_de=non_de).count(), 2)
        self.assertEqual(manager.filter(non__title='title_en').count(), 2)
        self.assertEqual(manager.filter(non__title='title_de').count(), 0)
        self.assertEqual(manager.filter(non_de__title='title_de').count(), 2)

        # Reverse relation + spanning
        manager = models.NonTranslated.objects
        trans_real.activate("de")
        self.assertEqual(manager.filter(test_fks=fk_inst_both).count(), 1)
        self.assertEqual(manager.filter(test_fks=fk_inst_de).count(), 1)
        self.assertEqual(manager.filter(test_fks=fk_inst_en).count(), 0)
        self.assertEqual(manager.filter(test_fks_en=fk_inst_en).count(), 1)
        self.assertEqual(manager.filter(test_fks__title='f_title_de').count(), 1)
        self.assertEqual(manager.filter(test_fks__title='f_title_en').count(), 0)
        self.assertEqual(manager.filter(test_fks__title_en='f_title_en').count(), 1)
        trans_real.activate("en")
        self.assertEqual(manager.filter(test_fks=fk_inst_both).count(), 1)
        self.assertEqual(manager.filter(test_fks=fk_inst_en).count(), 1)
        self.assertEqual(manager.filter(test_fks=fk_inst_de).count(), 0)
        self.assertEqual(manager.filter(test_fks_de=fk_inst_de).count(), 1)
        self.assertEqual(manager.filter(test_fks__title='f_title_en').count(), 1)
        self.assertEqual(manager.filter(test_fks__title='f_title_de').count(), 0)
        self.assertEqual(manager.filter(test_fks__title_de='f_title_de').count(), 1)

    def assertQuerysetsEqual(self, qs1, qs2):
        pk = lambda o: o.pk
        return self.assertEqual(sorted(qs1, key=pk), sorted(qs2, key=pk))


class OtherFieldsTest(ModeltranslationTestBase):
    def test_translated_models(self):
        inst = models.OtherFieldsModel.objects.create()
        field_names = dir(inst)
        self.assertTrue('id' in field_names)
        self.assertTrue('int' in field_names)
        self.assertTrue('int_de' in field_names)
        self.assertTrue('int_en' in field_names)
        self.assertTrue('boolean' in field_names)
        self.assertTrue('boolean_de' in field_names)
        self.assertTrue('boolean_en' in field_names)
        self.assertTrue('nullboolean' in field_names)
        self.assertTrue('nullboolean_de' in field_names)
        self.assertTrue('nullboolean_en' in field_names)
        self.assertTrue('csi' in field_names)
        self.assertTrue('csi_de' in field_names)
        self.assertTrue('csi_en' in field_names)
        self.assertTrue('ip' in field_names)
        self.assertTrue('ip_de' in field_names)
        self.assertTrue('ip_en' in field_names)
#        self.assertTrue('genericip' in field_names)
#        self.assertTrue('genericip_de' in field_names)
#        self.assertTrue('genericip_en' in field_names)
        self.assertTrue('float' in field_names)
        self.assertTrue('float_de' in field_names)
        self.assertTrue('float_en' in field_names)
        self.assertTrue('decimal' in field_names)
        self.assertTrue('decimal_de' in field_names)
        self.assertTrue('decimal_en' in field_names)
        inst.delete()

    def test_translated_models_integer_instance(self):
        inst = models.OtherFieldsModel()
        inst.int = 7
        self.assertEqual('de', get_language())
        self.assertEqual(7, inst.int)
        self.assertEqual(7, inst.int_de)
        self.assertEqual(42, inst.int_en)  # default value is honored

        inst.int += 2
        inst.save()
        self.assertEqual(9, inst.int)
        self.assertEqual(9, inst.int_de)
        self.assertEqual(42, inst.int_en)

        trans_real.activate('en')
        inst.int -= 1
        self.assertEqual(41, inst.int)
        self.assertEqual(9, inst.int_de)
        self.assertEqual(41, inst.int_en)

        # this field has validator - let's try to make it below 0!
        inst.int -= 50
        self.assertRaises(ValidationError, inst.full_clean)

    def test_translated_models_boolean_instance(self):
        inst = models.OtherFieldsModel()
        inst.boolean = True
        self.assertEqual('de', get_language())
        self.assertEqual(True, inst.boolean)
        self.assertEqual(True, inst.boolean_de)
        self.assertEqual(False, inst.boolean_en)

        inst.boolean = False
        inst.save()
        self.assertEqual(False, inst.boolean)
        self.assertEqual(False, inst.boolean_de)
        self.assertEqual(False, inst.boolean_en)

        trans_real.activate('en')
        inst.boolean = True
        self.assertEqual(True, inst.boolean)
        self.assertEqual(False, inst.boolean_de)
        self.assertEqual(True, inst.boolean_en)

    def test_translated_models_nullboolean_instance(self):
        inst = models.OtherFieldsModel()
        inst.nullboolean = True
        self.assertEqual('de', get_language())
        self.assertEqual(True, inst.nullboolean)
        self.assertEqual(True, inst.nullboolean_de)
        self.assertEqual(None, inst.nullboolean_en)

        inst.nullboolean = False
        inst.save()
        self.assertEqual(False, inst.nullboolean)
        self.assertEqual(False, inst.nullboolean_de)
        self.assertEqual(None, inst.nullboolean_en)

        trans_real.activate('en')
        inst.nullboolean = True
        self.assertEqual(True, inst.nullboolean)
        self.assertEqual(False, inst.nullboolean_de)
        self.assertEqual(True, inst.nullboolean_en)

        inst.nullboolean = None
        self.assertEqual(None, inst.nullboolean)
        self.assertEqual(False, inst.nullboolean_de)
        self.assertEqual(None, inst.nullboolean_en)

    def test_translated_models_commaseparatedinteger_instance(self):
        inst = models.OtherFieldsModel()
        inst.csi = '4,8,15,16,23,42'
        self.assertEqual('de', get_language())
        self.assertEqual('4,8,15,16,23,42', inst.csi)
        self.assertEqual('4,8,15,16,23,42', inst.csi_de)
        self.assertEqual(None, inst.csi_en)

        inst.csi = '23,42'
        inst.save()
        self.assertEqual('23,42', inst.csi)
        self.assertEqual('23,42', inst.csi_de)
        self.assertEqual(None, inst.csi_en)

        trans_real.activate('en')
        inst.csi = '4,8,15,16,23,42'
        self.assertEqual('4,8,15,16,23,42', inst.csi)
        self.assertEqual('23,42', inst.csi_de)
        self.assertEqual('4,8,15,16,23,42', inst.csi_en)

        # Now that we have covered csi, lost, illuminati and hitchhiker
        # compliance in a single test, do something useful...

        # Check if validation is preserved
        inst.csi = '1;2'
        self.assertRaises(ValidationError, inst.full_clean)

    def test_translated_models_ipaddress_instance(self):
        inst = models.OtherFieldsModel()
        inst.ip = '192.0.1.42'
        self.assertEqual('de', get_language())
        self.assertEqual('192.0.1.42', inst.ip)
        self.assertEqual('192.0.1.42', inst.ip_de)
        self.assertEqual(None, inst.ip_en)

        inst.ip = '192.0.23.1'
        inst.save()
        self.assertEqual('192.0.23.1', inst.ip)
        self.assertEqual('192.0.23.1', inst.ip_de)
        self.assertEqual(None, inst.ip_en)

        trans_real.activate('en')
        inst.ip = '192.0.1.42'
        self.assertEqual('192.0.1.42', inst.ip)
        self.assertEqual('192.0.23.1', inst.ip_de)
        self.assertEqual('192.0.1.42', inst.ip_en)

        # Check if validation is preserved
        inst.ip = '1;2'
        self.assertRaises(ValidationError, inst.full_clean)

#    def test_translated_models_genericipaddress_instance(self):
#        inst = OtherFieldsModel()
#        inst.genericip = '2a02:42fe::4'
#        self.assertEqual('de', get_language())
#        self.assertEqual('2a02:42fe::4', inst.genericip)
#        self.assertEqual('2a02:42fe::4', inst.genericip_de)
#        self.assertEqual(None, inst.genericip_en)
#
#        inst.genericip = '2a02:23fe::4'
#        inst.save()
#        self.assertEqual('2a02:23fe::4', inst.genericip)
#        self.assertEqual('2a02:23fe::4', inst.genericip_de)
#        self.assertEqual(None, inst.genericip_en)
#
#        trans_real.activate('en')
#        inst.genericip = '2a02:42fe::4'
#        self.assertEqual('2a02:42fe::4', inst.genericip)
#        self.assertEqual('2a02:23fe::4', inst.genericip_de)
#        self.assertEqual('2a02:42fe::4', inst.genericip_en)
#
#        # Check if validation is preserved
#        inst.genericip = '1;2'
#        self.assertRaises(ValidationError, inst.full_clean)

    def test_translated_models_float_instance(self):
        inst = models.OtherFieldsModel()
        inst.float = 0.42
        self.assertEqual('de', get_language())
        self.assertEqual(0.42, inst.float)
        self.assertEqual(0.42, inst.float_de)
        self.assertEqual(None, inst.float_en)

        inst.float = 0.23
        inst.save()
        self.assertEqual(0.23, inst.float)
        self.assertEqual(0.23, inst.float_de)
        self.assertEqual(None, inst.float_en)

        inst.float += 0.08
        self.assertEqual(0.31, inst.float)
        self.assertEqual(0.31, inst.float_de)
        self.assertEqual(None, inst.float_en)

        trans_real.activate('en')
        inst.float = 0.42
        self.assertEqual(0.42, inst.float)
        self.assertEqual(0.31, inst.float_de)
        self.assertEqual(0.42, inst.float_en)

    def test_translated_models_decimal_instance(self):
        inst = models.OtherFieldsModel()
        inst.decimal = Decimal('0.42')
        self.assertEqual('de', get_language())
        self.assertEqual(Decimal('0.42'), inst.decimal)
        self.assertEqual(Decimal('0.42'), inst.decimal_de)
        self.assertEqual(None, inst.decimal_en)

        inst.decimal = inst.decimal - Decimal('0.19')
        inst.save()
        self.assertEqual(Decimal('0.23'), inst.decimal)
        self.assertEqual(Decimal('0.23'), inst.decimal_de)
        self.assertEqual(None, inst.decimal_en)

        trans_real.activate('en')
        self.assertRaises(TypeError, lambda x: inst.decimal + Decimal('0.19'))
        self.assertEqual(None, inst.decimal)
        self.assertEqual(Decimal('0.23'), inst.decimal_de)
        self.assertEqual(None, inst.decimal_en)

        inst.decimal = Decimal('0.42')
        self.assertEqual(Decimal('0.42'), inst.decimal)
        self.assertEqual(Decimal('0.23'), inst.decimal_de)
        self.assertEqual(Decimal('0.42'), inst.decimal_en)

    def test_translated_models_date_instance(self):
        inst = models.OtherFieldsModel()
        inst.date = datetime.date(2012, 12, 31)
        self.assertEqual('de', get_language())
        self.assertEqual(datetime.date(2012, 12, 31), inst.date)
        self.assertEqual(datetime.date(2012, 12, 31), inst.date_de)
        self.assertEqual(None, inst.date_en)

        inst.date = datetime.date(1999, 1, 1)
        inst.save()
        self.assertEqual(datetime.date(1999, 1, 1), inst.date)
        self.assertEqual(datetime.date(1999, 1, 1), inst.date_de)
        self.assertEqual(None, inst.date_en)

        qs = models.OtherFieldsModel.objects.filter(date='1999-1-1')
        self.assertEqual(len(qs), 1)
        self.assertEqual(qs[0].date, datetime.date(1999, 1, 1))

        trans_real.activate('en')
        inst.date = datetime.date(2012, 12, 31)
        self.assertEqual(datetime.date(2012, 12, 31), inst.date)
        self.assertEqual(datetime.date(1999, 1, 1), inst.date_de)
        self.assertEqual(datetime.date(2012, 12, 31), inst.date_en)

    def test_translated_models_datetime_instance(self):
        inst = models.OtherFieldsModel()
        inst.datetime = datetime.datetime(2012, 12, 31, 23, 42)
        self.assertEqual('de', get_language())
        self.assertEqual(datetime.datetime(2012, 12, 31, 23, 42), inst.datetime)
        self.assertEqual(datetime.datetime(2012, 12, 31, 23, 42), inst.datetime_de)
        self.assertEqual(None, inst.datetime_en)

        inst.datetime = datetime.datetime(1999, 1, 1, 23, 42)
        inst.save()
        self.assertEqual(datetime.datetime(1999, 1, 1, 23, 42), inst.datetime)
        self.assertEqual(datetime.datetime(1999, 1, 1, 23, 42), inst.datetime_de)
        self.assertEqual(None, inst.datetime_en)

        qs = models.OtherFieldsModel.objects.filter(datetime='1999-1-1 23:42')
        self.assertEqual(len(qs), 1)
        self.assertEqual(qs[0].datetime, datetime.datetime(1999, 1, 1, 23, 42))

        trans_real.activate('en')
        inst.datetime = datetime.datetime(2012, 12, 31, 23, 42)
        self.assertEqual(datetime.datetime(2012, 12, 31, 23, 42), inst.datetime)
        self.assertEqual(datetime.datetime(1999, 1, 1, 23, 42), inst.datetime_de)
        self.assertEqual(datetime.datetime(2012, 12, 31, 23, 42), inst.datetime_en)

    def test_translated_models_time_instance(self):
        inst = models.OtherFieldsModel()
        inst.time = datetime.time(23, 42, 0)
        self.assertEqual('de', get_language())
        self.assertEqual(datetime.time(23, 42, 0), inst.time)
        self.assertEqual(datetime.time(23, 42, 0), inst.time_de)
        self.assertEqual(None, inst.time_en)

        inst.time = datetime.time(1, 2, 3)
        inst.save()
        self.assertEqual(datetime.time(1, 2, 3), inst.time)
        self.assertEqual(datetime.time(1, 2, 3), inst.time_de)
        self.assertEqual(None, inst.time_en)

        qs = models.OtherFieldsModel.objects.filter(time='01:02:03')
        self.assertEqual(len(qs), 1)
        self.assertEqual(qs[0].time, datetime.time(1, 2, 3))

        trans_real.activate('en')
        inst.time = datetime.time(23, 42, 0)
        self.assertEqual(datetime.time(23, 42, 0), inst.time)
        self.assertEqual(datetime.time(1, 2, 3), inst.time_de)
        self.assertEqual(datetime.time(23, 42, 0), inst.time_en)

    def test_descriptors(self):
        # Descriptor store ints in database and returns string of 'a' of that length
        inst = models.DescriptorModel()
        # Demonstrate desired behaviour
        inst.normal = 2
        self.assertEqual('aa', inst.normal)
        inst.normal = 'abc'
        self.assertEqual('aaa', inst.normal)

        # Descriptor on translated field works too
        self.assertEqual('de', get_language())
        inst.trans = 5
        self.assertEqual('aaaaa', inst.trans)

        inst.save()
        db_values = models.DescriptorModel.objects.values('normal', 'trans_en', 'trans_de')[0]
        self.assertEqual(3, db_values['normal'])
        self.assertEqual(5, db_values['trans_de'])
        self.assertEqual(0, db_values['trans_en'])

        # Retrieval from db
        inst = models.DescriptorModel.objects.all()[0]
        self.assertEqual('aaa', inst.normal)
        self.assertEqual('aaaaa', inst.trans)
        self.assertEqual('aaaaa', inst.trans_de)
        self.assertEqual('', inst.trans_en)

        # Other language
        trans_real.activate('en')
        self.assertEqual('', inst.trans)
        inst.trans = 'q'
        self.assertEqual('a', inst.trans)
        inst.trans_de = 4
        self.assertEqual('aaaa', inst.trans_de)
        inst.save()
        db_values = models.DescriptorModel.objects.values('normal', 'trans_en', 'trans_de')[0]
        self.assertEqual(3, db_values['normal'])
        self.assertEqual(4, db_values['trans_de'])
        self.assertEqual(1, db_values['trans_en'])


class ModeltranslationTestRule1(ModeltranslationTestBase):
    """
    Rule 1: Reading the value from the original field returns the value in
    translated to the current language.
    """
    def _test_field(self, field_name, value_de, value_en, deactivate=True):
        field_name_de = '%s_de' % field_name
        field_name_en = '%s_en' % field_name
        params = {field_name_de: value_de, field_name_en: value_en}

        n = models.TestModel.objects.create(**params)
        # Language is set to 'de' at this point
        self.assertEqual(get_language(), 'de')
        self.assertEqual(getattr(n, field_name), value_de)
        self.assertEqual(getattr(n, field_name_de), value_de)
        self.assertEqual(getattr(n, field_name_en), value_en)
        # Now switch to "en"
        trans_real.activate("en")
        self.assertEqual(get_language(), "en")
        # Should now be return the english one (just by switching the language)
        self.assertEqual(getattr(n, field_name), value_en)
        # But explicit language fields hold their values
        self.assertEqual(getattr(n, field_name_de), value_de)
        self.assertEqual(getattr(n, field_name_en), value_en)

        n = models.TestModel.objects.create(**params)
        n.save()
        # Language is set to "en" at this point
        self.assertEqual(get_language(), "en")
        self.assertEqual(getattr(n, field_name), value_en)
        self.assertEqual(getattr(n, field_name_de), value_de)
        self.assertEqual(getattr(n, field_name_en), value_en)
        trans_real.activate('de')
        self.assertEqual(get_language(), 'de')
        self.assertEqual(getattr(n, field_name), value_de)

        if deactivate:
            trans_real.deactivate()

    def test_rule1(self):
        """
        Basic CharField/TextField test.
        """
        title1_de = "title de"
        title1_en = "title en"
        text_de = "Dies ist ein deutscher Satz"
        text_en = "This is an english sentence"

        self._test_field(field_name='title', value_de=title1_de, value_en=title1_en)
        self._test_field(field_name='text', value_de=text_de, value_en=text_en)

    def test_rule1_url_field(self):
        self._test_field(field_name='url',
                         value_de='http://www.google.de',
                         value_en='http://www.google.com')

    def test_rule1_email_field(self):
        self._test_field(field_name='email',
                         value_de='django-modeltranslation@googlecode.de',
                         value_en='django-modeltranslation@googlecode.com')


class ModeltranslationTestRule2(ModeltranslationTestBase):
    """
    Rule 2: Assigning a value to the original field updates the value
    in the associated current language translation field.
    """
    def _test_field(self, field_name, value1_de, value1_en, value2, value3,
                    deactivate=True):
        field_name_de = '%s_de' % field_name
        field_name_en = '%s_en' % field_name
        params = {field_name_de: value1_de, field_name_en: value1_en}

        self.assertEqual(get_language(), 'de')
        n = models.TestModel.objects.create(**params)
        self.assertEqual(getattr(n, field_name), value1_de)
        self.assertEqual(getattr(n, field_name_de), value1_de)
        self.assertEqual(getattr(n, field_name_en), value1_en)

        setattr(n, field_name, value2)
        n.save()
        self.assertEqual(getattr(n, field_name), value2)
        self.assertEqual(getattr(n, field_name_de), value2)
        self.assertEqual(getattr(n, field_name_en), value1_en)

        trans_real.activate("en")
        self.assertEqual(get_language(), "en")

        setattr(n, field_name, value3)
        setattr(n, field_name_de, value1_de)
        n.save()
        self.assertEqual(getattr(n, field_name), value3)
        self.assertEqual(getattr(n, field_name_en), value3)
        self.assertEqual(getattr(n, field_name_de), value1_de)

        if deactivate:
            trans_real.deactivate()

    def test_rule2(self):
        """
        Basic CharField/TextField test.
        """
        self._test_field(field_name='title',
                         value1_de='title de',
                         value1_en='title en',
                         value2='Neuer Titel',
                         value3='new title')

    def test_rule2_url_field(self):
        self._test_field(field_name='url',
                         value1_de='http://www.google.de',
                         value1_en='http://www.google.com',
                         value2='http://www.google.at',
                         value3='http://www.google.co.uk')

    def test_rule2_email_field(self):
        self._test_field(field_name='email',
                         value1_de='django-modeltranslation@googlecode.de',
                         value1_en='django-modeltranslation@googlecode.com',
                         value2='django-modeltranslation@googlecode.at',
                         value3='django-modeltranslation@googlecode.co.uk')


class ModeltranslationTestRule3(ModeltranslationTestBase):
    """
    Rule 3: If both fields - the original and the current language translation
    field - are updated at the same time, the current language translation
    field wins.
    """

    def test_rule3(self):
        self.assertEqual(get_language(), 'de')
        title = 'title de'

        # Normal behaviour
        n = models.TestModel(title='foo')
        self.assertEqual(n.title, 'foo')
        self.assertEqual(n.title_de, 'foo')
        self.assertEqual(n.title_en, None)

        # constructor
        n = models.TestModel(title_de=title, title='foo')
        self.assertEqual(n.title, title)
        self.assertEqual(n.title_de, title)
        self.assertEqual(n.title_en, None)

        # object.create
        n = models.TestModel.objects.create(title_de=title, title='foo')
        self.assertEqual(n.title, title)
        self.assertEqual(n.title_de, title)
        self.assertEqual(n.title_en, None)

        # Database save/load
        n = models.TestModel.objects.get(title_de=title)
        self.assertEqual(n.title, title)
        self.assertEqual(n.title_de, title)
        self.assertEqual(n.title_en, None)

        # This is not subject to Rule 3, because updates are not *at the ame time*
        n = models.TestModel()
        n.title_de = title
        n.title = 'foo'
        self.assertEqual(n.title, 'foo')
        self.assertEqual(n.title_de, 'foo')
        self.assertEqual(n.title_en, None)

    @staticmethod
    def _index(list, element):
        for i, el in enumerate(list):
            if el is element:
                return i
        raise ValueError

    def test_rule3_internals(self):
        # Rule 3 work because translation fields are added to model field list
        # later than original field.
        original = models.TestModel._meta.get_field('title')
        translated_de = models.TestModel._meta.get_field('title_de')
        translated_en = models.TestModel._meta.get_field('title_en')
        fields = models.TestModel._meta.fields
        # Here we cannot use simple list.index, because Field has overloaded __cmp__
        self.assertTrue(self._index(fields, original) < self._index(fields, translated_de))
        self.assertTrue(self._index(fields, original) < self._index(fields, translated_en))


class ModelValidationTest(ModeltranslationTestBase):
    """
    Tests if a translation model field validates correctly.
    """
    def assertRaisesValidation(self, func):
        try:
            func()
        except ValidationError as e:
            return e.message_dict
        self.fail('ValidationError not raised.')

    def _test_model_validation(self, field_name, invalid_value, valid_value):
        """
        Generic model field validation test.
        """
        field_name_de = '%s_de' % field_name
        field_name_en = '%s_en' % field_name
        # Title need to be passed here - otherwise it would not validate
        params = {'title_de': 'title de', 'title_en': 'title en', field_name: invalid_value}

        n = models.TestModel.objects.create(**params)

        # First check the original field
        # Expect that the validation object contains an error
        errors = self.assertRaisesValidation(n.full_clean)
        self.assertIn(field_name, errors)

        # Set translation field to a valid value
        # Language is set to 'de' at this point
        self.assertEqual(get_language(), 'de')
        setattr(n, field_name_de, valid_value)
        n.full_clean()

        # All language fields are validated even though original field validation raise no error
        setattr(n, field_name_en, invalid_value)
        errors = self.assertRaisesValidation(n.full_clean)
        self.assertNotIn(field_name, errors)
        self.assertIn(field_name_en, errors)

        # When language is changed to en, the original field also doesn't validate
        with override('en'):
            setattr(n, field_name_en, invalid_value)
            errors = self.assertRaisesValidation(n.full_clean)
            self.assertIn(field_name, errors)
            self.assertIn(field_name_en, errors)

        # Set translation field to an invalid value
        setattr(n, field_name_en, valid_value)
        setattr(n, field_name_de, invalid_value)
        # Expect that the validation object contains an error for url_de
        errors = self.assertRaisesValidation(n.full_clean)
        self.assertIn(field_name, errors)
        self.assertIn(field_name_de, errors)

    def test_model_validation_required(self):
        """
        General test for CharField: if required/blank is handled properly.
        """
        # Create an object without title (which is required)
        n = models.TestModel.objects.create(text='Testtext')

        # First check the original field
        # Expect that the validation object contains an error for title
        errors = self.assertRaisesValidation(n.full_clean)
        self.assertIn('title', errors)
        n.save()

        # Check the translation field
        # Language is set to 'de' at this point
        self.assertEqual(get_language(), 'de')
        # Set translation field to a valid title
        n.title_de = 'Title'
        n.full_clean()

        # Change language to en
        # Now validation fails, because current language (en) title is empty
        # So requirement validation depends on current language
        with override('en'):
            errors = self.assertRaisesValidation(n.full_clean)
            self.assertIn('title', errors)

            # However, with fallback language (most cases), it validates (because empty title
            # falls back to title_de):
            with default_fallback():
                n.full_clean()

        # Set translation field to an empty title
        n.title_de = None
        # Even though the original field isn't optional, translation fields are
        # per definition always optional. So we expect that the validation
        # object contains no error for title_de.
        # However, title still raises error, since it points to empty title_de
        errors = self.assertRaisesValidation(n.full_clean)
        self.assertNotIn('title_de', errors)
        self.assertIn('title', errors)

    def test_model_validation_url_field(self):
        self._test_model_validation(
            field_name='url',
            invalid_value='foo en',
            valid_value='http://code.google.com/p/django-modeltranslation/')

    def test_model_validation_email_field(self):
        self._test_model_validation(
            field_name='email', invalid_value='foo en',
            valid_value='django-modeltranslation@googlecode.com')


class ModelInheritanceTest(ModeltranslationTestBase):
    """Tests for inheritance support in modeltranslation."""
    def test_abstract_inheritance(self):
        field_names_b = models.AbstractModelB._meta.get_all_field_names()
        self.assertTrue('titlea' in field_names_b)
        self.assertTrue('titlea_de' in field_names_b)
        self.assertTrue('titlea_en' in field_names_b)
        self.assertTrue('titleb' in field_names_b)
        self.assertTrue('titleb_de' in field_names_b)
        self.assertTrue('titleb_en' in field_names_b)
        self.assertFalse('titled' in field_names_b)
        self.assertFalse('titled_de' in field_names_b)
        self.assertFalse('titled_en' in field_names_b)

    def test_multitable_inheritance(self):
        field_names_a = models.MultitableModelA._meta.get_all_field_names()
        self.assertTrue('titlea' in field_names_a)
        self.assertTrue('titlea_de' in field_names_a)
        self.assertTrue('titlea_en' in field_names_a)

        field_names_b = models.MultitableModelB._meta.get_all_field_names()
        self.assertTrue('titlea' in field_names_b)
        self.assertTrue('titlea_de' in field_names_b)
        self.assertTrue('titlea_en' in field_names_b)
        self.assertTrue('titleb' in field_names_b)
        self.assertTrue('titleb_de' in field_names_b)
        self.assertTrue('titleb_en' in field_names_b)

        field_names_c = models.MultitableModelC._meta.get_all_field_names()
        self.assertTrue('titlea' in field_names_c)
        self.assertTrue('titlea_de' in field_names_c)
        self.assertTrue('titlea_en' in field_names_c)
        self.assertTrue('titleb' in field_names_c)
        self.assertTrue('titleb_de' in field_names_c)
        self.assertTrue('titleb_en' in field_names_c)
        self.assertTrue('titlec' in field_names_c)
        self.assertTrue('titlec_de' in field_names_c)
        self.assertTrue('titlec_en' in field_names_c)

        field_names_d = models.MultitableModelD._meta.get_all_field_names()
        self.assertTrue('titlea' in field_names_d)
        self.assertTrue('titlea_de' in field_names_d)
        self.assertTrue('titlea_en' in field_names_d)
        self.assertTrue('titleb' in field_names_d)
        self.assertTrue('titleb_de' in field_names_d)
        self.assertTrue('titleb_en' in field_names_d)
        self.assertTrue('titled' in field_names_d)

    def test_inheritance(self):
        def assertLocalFields(model, local_fields):
            # Proper fields are inherited.
            opts = translator.translator.get_options_for_model(model)
            self.assertEqual(set(opts.local_fields.keys()), set(local_fields))
            # Local translation fields are created on the model.
            model_local_fields = [f.name for f in model._meta.local_fields]
            for field in local_fields:
                for lang in mt_settings.AVAILABLE_LANGUAGES:
                    translation_field = build_localized_fieldname(field, lang)
                    self.assertTrue(translation_field in model_local_fields)

        def assertFields(model, fields):
            # The given fields are inherited.
            opts = translator.translator.get_options_for_model(model)
            self.assertEqual(set(opts.fields.keys()), set(fields))
            # Inherited translation fields are available on the model.
            model_fields = model._meta.get_all_field_names()
            for field in fields:
                for lang in mt_settings.AVAILABLE_LANGUAGES:
                    translation_field = build_localized_fieldname(field, lang)
                    self.assertTrue(translation_field in model_fields)

        # Translation fields can be declared on abstract classes.
        assertLocalFields(models.Slugged, ('slug',))
        assertLocalFields(models.MetaData, ('keywords',))
        assertLocalFields(models.RichText, ('content',))
        # Local fields are inherited from abstract superclasses.
        assertLocalFields(models.Displayable, ('slug', 'keywords',))
        assertLocalFields(models.Page, ('slug', 'keywords', 'title',))
        # But not from concrete superclasses.
        assertLocalFields(models.RichTextPage, ('content',))

        # Fields inherited from concrete models are also available.
        assertFields(models.Slugged, ('slug',))
        assertFields(models.Page, ('slug', 'keywords', 'title',))
        assertFields(models.RichTextPage, ('slug', 'keywords', 'title',
                                           'content',))


class ModelInheritanceFieldAggregationTest(ModeltranslationTestBase):
    """
    Tests for inheritance support with field aggregation
    in modeltranslation.
    """
    def test_field_aggregation(self):
        clsb = FieldInheritanceCTranslationOptions
        self.assertTrue('titlea' in clsb.fields)
        self.assertTrue('titleb' in clsb.fields)
        self.assertTrue('titlec' in clsb.fields)
        self.assertEqual(3, len(clsb.fields))
        self.assertEqual(tuple, type(clsb.fields))

    def test_multi_inheritance(self):
        clsb = FieldInheritanceETranslationOptions
        self.assertTrue('titlea' in clsb.fields)
        self.assertTrue('titleb' in clsb.fields)
        self.assertTrue('titlec' in clsb.fields)
        self.assertTrue('titled' in clsb.fields)
        self.assertTrue('titlee' in clsb.fields)
        self.assertEqual(5, len(clsb.fields))  # there are no repetitions


class UpdateCommandTest(ModeltranslationTestBase):
    def test_update_command(self):
        # Here it would be convenient to use fixtures - unfortunately,
        # fixtures loader doesn't use raw sql but rather creates objects,
        # so translation descriptor affects result and we cannot set the
        # 'original' field value.
        pk1 = models.TestModel.objects.create(title_de='').pk
        pk2 = models.TestModel.objects.create(title_de='already').pk
        # Due to ``rewrite(False)`` here, original field will be affected.
        models.TestModel.objects.all().rewrite(False).update(title='initial')

        # Check raw data using ``values``
        obj1 = models.TestModel.objects.filter(pk=pk1).values()[0]
        obj2 = models.TestModel.objects.filter(pk=pk2).values()[0]
        self.assertEqual('', obj1['title_de'])
        self.assertEqual('initial', obj1['title'])
        self.assertEqual('already', obj2['title_de'])
        self.assertEqual('initial', obj2['title'])

        call_command('update_translation_fields', verbosity=0)

        obj1 = models.TestModel.objects.get(pk=pk1)
        obj2 = models.TestModel.objects.get(pk=pk2)
        self.assertEqual('initial', obj1.title_de)
        self.assertEqual('already', obj2.title_de)


class TranslationAdminTest(ModeltranslationTestBase):
    def setUp(self):
        super(TranslationAdminTest, self).setUp()
        self.test_obj = models.TestModel.objects.create(
            title='Testtitle', text='Testtext')
        self.site = AdminSite()

    def tearDown(self):
        self.test_obj.delete()
        super(TranslationAdminTest, self).tearDown()

    def test_default_fields(self):
        class TestModelAdmin(admin.TranslationAdmin):
            pass

        ma = TestModelAdmin(models.TestModel, self.site)
        self.assertEqual(
            tuple(ma.get_form(request).base_fields.keys()),
            ('title_de', 'title_en', 'text_de', 'text_en', 'url_de', 'url_en',
             'email_de', 'email_en'))

    def test_default_fieldsets(self):
        class TestModelAdmin(admin.TranslationAdmin):
            pass

        ma = TestModelAdmin(models.TestModel, self.site)
        # We expect that the original field is excluded and only the
        # translation fields are included in fields
        fields = ['title_de', 'title_en', 'text_de', 'text_en',
                  'url_de', 'url_en', 'email_de', 'email_en']
        self.assertEqual(
            ma.get_fieldsets(request), [(None, {'fields': fields})])
        self.assertEqual(
            ma.get_fieldsets(request, self.test_obj),
            [(None, {'fields': fields})])

    def test_field_arguments(self):
        class TestModelAdmin(admin.TranslationAdmin):
            fields = ['title']

        ma = TestModelAdmin(models.TestModel, self.site)
        fields = ['title_de', 'title_en']
        self.assertEqual(tuple(ma.get_form(request).base_fields.keys()), tuple(fields))
        self.assertEqual(
            tuple(ma.get_form(request, self.test_obj).base_fields.keys()), tuple(fields))

    def test_field_arguments_restricted_on_form(self):
        # Using `fields`.
        class TestModelAdmin(admin.TranslationAdmin):
            fields = ['title']

        ma = TestModelAdmin(models.TestModel, self.site)
        fields = ['title_de', 'title_en']
        self.assertEqual(tuple(ma.get_form(request).base_fields.keys()), tuple(fields))
        self.assertEqual(
            tuple(ma.get_form(request, self.test_obj).base_fields.keys()), tuple(fields))

        # Using `fieldsets`.
        class TestModelAdmin(admin.TranslationAdmin):
            fieldsets = [(None, {'fields': ['title']})]

        ma = TestModelAdmin(models.TestModel, self.site)
        self.assertEqual(tuple(ma.get_form(request).base_fields.keys()), tuple(fields))
        self.assertEqual(
            tuple(ma.get_form(request, self.test_obj).base_fields.keys()), tuple(fields))

        # Using `exclude`.
        class TestModelAdmin(admin.TranslationAdmin):
            exclude = ['url', 'email']

        ma = TestModelAdmin(models.TestModel, self.site)
        fields = ['title_de', 'title_en', 'text_de', 'text_en']
        self.assertEqual(
            tuple(ma.get_form(request).base_fields.keys()), tuple(fields))

        # You can also pass a tuple to `exclude`.
        class TestModelAdmin(admin.TranslationAdmin):
            exclude = ('url', 'email')

        ma = TestModelAdmin(models.TestModel, self.site)
        self.assertEqual(
            tuple(ma.get_form(request).base_fields.keys()), tuple(fields))
        self.assertEqual(
            tuple(ma.get_form(request, self.test_obj).base_fields.keys()), tuple(fields))

        # Using `fields` and `exclude`.
        class TestModelAdmin(admin.TranslationAdmin):
            fields = ['title', 'url']
            exclude = ['url']

        ma = TestModelAdmin(models.TestModel, self.site)
        self.assertEqual(
            tuple(ma.get_form(request).base_fields.keys()), ('title_de', 'title_en'))

        # Using `fields` and `readonly_fields`.
        class TestModelAdmin(admin.TranslationAdmin):
            fields = ['title', 'url']
            readonly_fields = ['url']

        ma = TestModelAdmin(models.TestModel, self.site)
        self.assertEqual(
            tuple(ma.get_form(request).base_fields.keys()), ('title_de', 'title_en'))

        # Using `readonly_fields`.
        # Note: readonly fields are not included in the form.
        class TestModelAdmin(admin.TranslationAdmin):
            readonly_fields = ['title']

        ma = TestModelAdmin(models.TestModel, self.site)
        self.assertEqual(
            tuple(ma.get_form(request).base_fields.keys()),
            ('text_de', 'text_en', 'url_de', 'url_en', 'email_de', 'email_en'))

        # Using grouped fields.
        # Note: Current implementation flattens the nested fields.
        class TestModelAdmin(admin.TranslationAdmin):
            fields = (('title', 'url'), 'email',)

        ma = TestModelAdmin(models.TestModel, self.site)
        self.assertEqual(
            tuple(ma.get_form(request).base_fields.keys()),
            ('title_de', 'title_en', 'url_de', 'url_en', 'email_de', 'email_en'))

        # Using grouped fields in `fieldsets`.
        class TestModelAdmin(admin.TranslationAdmin):
            fieldsets = [(None, {'fields': ('email', ('title', 'url'))})]

        ma = TestModelAdmin(models.TestModel, self.site)
        fields = ['email_de', 'email_en', 'title_de', 'title_en', 'url_de', 'url_en']
        self.assertEqual(tuple(ma.get_form(request).base_fields.keys()), tuple(fields))
        self.assertEqual(
            tuple(ma.get_form(request, self.test_obj).base_fields.keys()), tuple(fields))

    def test_field_arguments_restricted_on_custom_form(self):
        # Using `fields`.
        class TestModelForm(forms.ModelForm):
            class Meta:
                model = models.TestModel
                fields = ['url', 'email']

        class TestModelAdmin(admin.TranslationAdmin):
            form = TestModelForm

        ma = TestModelAdmin(models.TestModel, self.site)
        fields = ['url_de', 'url_en', 'email_de', 'email_en']
        self.assertEqual(
            tuple(ma.get_form(request).base_fields.keys()), tuple(fields))
        self.assertEqual(
            tuple(ma.get_form(request, self.test_obj).base_fields.keys()), tuple(fields))

        # Using `exclude`.
        class TestModelForm(forms.ModelForm):
            class Meta:
                model = models.TestModel
                exclude = ['url', 'email']

        class TestModelAdmin(admin.TranslationAdmin):
            form = TestModelForm

        ma = TestModelAdmin(models.TestModel, self.site)
        fields = ['title_de', 'title_en', 'text_de', 'text_en']
        self.assertEqual(
            tuple(ma.get_form(request).base_fields.keys()), tuple(fields))
        self.assertEqual(
            tuple(ma.get_form(request, self.test_obj).base_fields.keys()), tuple(fields))

        # If both, the custom form an the ModelAdmin define an `exclude`
        # option, the ModelAdmin wins. This is Django behaviour.
        class TestModelAdmin(admin.TranslationAdmin):
            form = TestModelForm
            exclude = ['url']

        ma = TestModelAdmin(models.TestModel, self.site)
        fields = ['title_de', 'title_en', 'text_de', 'text_en', 'email_de',
                  'email_en']
        self.assertEqual(
            tuple(ma.get_form(request).base_fields.keys()), tuple(fields))
        self.assertEqual(
            tuple(ma.get_form(request, self.test_obj).base_fields.keys()), tuple(fields))

        # Same for `fields`.
        class TestModelForm(forms.ModelForm):
            class Meta:
                model = models.TestModel
                fields = ['text', 'title']

        class TestModelAdmin(admin.TranslationAdmin):
            form = TestModelForm
            fields = ['email']

        ma = TestModelAdmin(models.TestModel, self.site)
        fields = ['email_de', 'email_en']
        self.assertEqual(
            tuple(ma.get_form(request).base_fields.keys()), tuple(fields))
        self.assertEqual(
            tuple(ma.get_form(request, self.test_obj).base_fields.keys()), tuple(fields))

    def test_inline_fieldsets(self):
        class DataInline(admin.TranslationStackedInline):
            model = models.DataModel
            fieldsets = [
                ('Test', {'fields': ('data',)})
            ]

        class TestModelAdmin(admin.TranslationAdmin):
            exclude = ('title', 'text',)
            inlines = [DataInline]

        class DataTranslationOptions(translator.TranslationOptions):
            fields = ('data',)

        translator.translator.register(models.DataModel,
                                       DataTranslationOptions)
        ma = TestModelAdmin(models.TestModel, self.site)

        fieldsets = [('Test', {'fields': ['data_de', 'data_en']})]

        try:
            ma_fieldsets = ma.get_inline_instances(
                request)[0].get_fieldsets(request)
        except AttributeError:  # Django 1.3 fallback
            ma_fieldsets = ma.inlines[0](
                models.TestModel, self.site).get_fieldsets(request)
        self.assertEqual(ma_fieldsets, fieldsets)

        try:
            ma_fieldsets = ma.get_inline_instances(
                request)[0].get_fieldsets(request, self.test_obj)
        except AttributeError:  # Django 1.3 fallback
            ma_fieldsets = ma.inlines[0](
                models.TestModel, self.site).get_fieldsets(request, self.test_obj)
        self.assertEqual(ma_fieldsets, fieldsets)

        # Remove translation for DataModel
        translator.translator.unregister(models.DataModel)

    def test_build_css_class(self):
        with reload_override_settings(LANGUAGES=(('de', 'German'), ('en', 'English'),
                                                 ('es-ar', 'Argentinian Spanish'),)):
            fields = {
                'foo_en': 'foo-en',
                'foo_es_ar': 'foo-es_ar',
                'foo_en_us': 'foo-en_us',
                'foo_bar_de': 'foo_bar-de',
                '_foo_en': '_foo-en',
                '_foo_es_ar': '_foo-es_ar',
                '_foo_bar_de': '_foo_bar-de',
                'foo__en': 'foo_-en',
                'foo__es_ar': 'foo_-es_ar',
                'foo_bar__de': 'foo_bar_-de',
            }
            for field, css in fields.items():
                self.assertEqual(build_css_class(field), css)

    def test_multitable_inheritance(self):
        class MultitableModelAAdmin(admin.TranslationAdmin):
            pass

        class MultitableModelBAdmin(admin.TranslationAdmin):
            pass

        maa = MultitableModelAAdmin(models.MultitableModelA, self.site)
        mab = MultitableModelBAdmin(models.MultitableModelB, self.site)

        self.assertEqual(tuple(maa.get_form(request).base_fields.keys()),
                         ('titlea_de', 'titlea_en'))
        self.assertEqual(tuple(mab.get_form(request).base_fields.keys()),
                         ('titlea_de', 'titlea_en', 'titleb_de', 'titleb_en'))

    def test_group_fieldsets(self):
        # Declared fieldsets take precedence over group_fieldsets
        class GroupFieldsetsModelAdmin(admin.TranslationAdmin):
            fieldsets = [(None, {'fields': ['title']})]
            group_fieldsets = True
        ma = GroupFieldsetsModelAdmin(models.GroupFieldsetsModel, self.site)
        fields = ['title_de', 'title_en']
        self.assertEqual(tuple(ma.get_form(request).base_fields.keys()), tuple(fields))
        self.assertEqual(
            tuple(ma.get_form(request, self.test_obj).base_fields.keys()), tuple(fields))

        # Now set group_fieldsets only
        class GroupFieldsetsModelAdmin(admin.TranslationAdmin):
            group_fieldsets = True
        ma = GroupFieldsetsModelAdmin(models.GroupFieldsetsModel, self.site)
        # Only text and title are registered for translation. We expect to get
        # three fieldsets. The first which gathers all untranslated field
        # (email only) and one for each translation field (text and title).
        fieldsets = [
            ('', {'fields': ['email']}),
            ('title', {'classes': ('mt-fieldset',), 'fields': ['title_de', 'title_en']}),
            ('text', {'classes': ('mt-fieldset',), 'fields': ['text_de', 'text_en']}),
        ]
        self.assertEqual(ma.get_fieldsets(request), fieldsets)
        self.assertEqual(ma.get_fieldsets(request, self.test_obj), fieldsets)

        # Verify that other options are still taken into account

        # Exclude an untranslated field
        class GroupFieldsetsModelAdmin(admin.TranslationAdmin):
            group_fieldsets = True
            exclude = ('email',)
        ma = GroupFieldsetsModelAdmin(models.GroupFieldsetsModel, self.site)
        fieldsets = [
            ('title', {'classes': ('mt-fieldset',), 'fields': ['title_de', 'title_en']}),
            ('text', {'classes': ('mt-fieldset',), 'fields': ['text_de', 'text_en']}),
        ]
        self.assertEqual(ma.get_fieldsets(request), fieldsets)
        self.assertEqual(ma.get_fieldsets(request, self.test_obj), fieldsets)

        # Exclude a translation field
        class GroupFieldsetsModelAdmin(admin.TranslationAdmin):
            group_fieldsets = True
            exclude = ('text',)
        ma = GroupFieldsetsModelAdmin(models.GroupFieldsetsModel, self.site)
        fieldsets = [
            ('', {'fields': ['email']}),
            ('title', {'classes': ('mt-fieldset',), 'fields': ['title_de', 'title_en']})
        ]
        self.assertEqual(ma.get_fieldsets(request), fieldsets)
        self.assertEqual(ma.get_fieldsets(request, self.test_obj), fieldsets)

    def test_prepopulated_fields(self):
        trans_real.activate('de')
        self.assertEqual(get_language(), 'de')

        class NameModelAdmin(admin.TranslationAdmin):
            prepopulated_fields = {'slug': ('firstname',)}
        ma = NameModelAdmin(models.NameModel, self.site)
        self.assertEqual(ma.prepopulated_fields, {'slug': ('firstname_de',)})

        class NameModelAdmin(admin.TranslationAdmin):
            prepopulated_fields = {'slug': ('firstname', 'lastname',)}
        ma = NameModelAdmin(models.NameModel, self.site)
        self.assertEqual(ma.prepopulated_fields, {'slug': ('firstname_de', 'lastname_de',)})

        trans_real.activate('en')
        self.assertEqual(get_language(), 'en')

        class NameModelAdmin(admin.TranslationAdmin):
            prepopulated_fields = {'slug': ('firstname',)}
        ma = NameModelAdmin(models.NameModel, self.site)
        self.assertEqual(ma.prepopulated_fields, {'slug': ('firstname_en',)})

        class NameModelAdmin(admin.TranslationAdmin):
            prepopulated_fields = {'slug': ('firstname', 'lastname',)}
        ma = NameModelAdmin(models.NameModel, self.site)
        self.assertEqual(ma.prepopulated_fields, {'slug': ('firstname_en', 'lastname_en',)})

    def test_proxymodel_field_argument(self):
        class ProxyTestModelAdmin(admin.TranslationAdmin):
            fields = ['title']

        ma = ProxyTestModelAdmin(models.ProxyTestModel, self.site)
        fields = ['title_de', 'title_en']
        self.assertEqual(tuple(ma.get_form(request).base_fields.keys()), tuple(fields))
        self.assertEqual(
            tuple(ma.get_form(request, self.test_obj).base_fields.keys()), tuple(fields))


class ThirdPartyAppIntegrationTest(ModeltranslationTestBase):
    """
    This test case and a test case below have identical tests. The models they test have the same
    definition - but in this case the model is not registered for translation and in the other
    case it is.
    """
    registered = False

    @classmethod
    def setUpClass(cls):
        # 'model' attribute cannot be assigned to class in its definition,
        # because ``models`` module will be reloaded and hence class would use old model classes.
        super(ThirdPartyAppIntegrationTest, cls).setUpClass()
        cls.model = models.ThirdPartyModel

    def test_form(self):
        class CreationForm(forms.ModelForm):
            class Meta:
                model = self.model

        creation_form = CreationForm({'name': 'abc'})
        inst = creation_form.save()
        self.assertEqual('de', get_language())
        self.assertEqual('abc', inst.name)
        self.assertEqual(1, self.model.objects.count())


class ThirdPartyAppIntegrationRegisteredTest(ThirdPartyAppIntegrationTest):
    registered = True

    @classmethod
    def setUpClass(cls):
        super(ThirdPartyAppIntegrationRegisteredTest, cls).setUpClass()
        cls.model = models.ThirdPartyRegisteredModel


class TestManager(ModeltranslationTestBase):
    def setUp(self):
        # In this test case the default language is en, not de.
        super(TestManager, self).setUp()
        trans_real.activate('en')

    def test_filter_update(self):
        """Test if filtering and updating is language-aware."""
        n = models.ManagerTestModel(title='')
        n.title_en = 'en'
        n.title_de = 'de'
        n.save()

        m = models.ManagerTestModel(title='')
        m.title_en = 'title en'
        m.title_de = 'de'
        m.save()

        self.assertEqual('en', get_language())

        self.assertEqual(0, models.ManagerTestModel.objects.filter(title='de').count())
        self.assertEqual(1, models.ManagerTestModel.objects.filter(title='en').count())
        # Spanning works
        self.assertEqual(2, models.ManagerTestModel.objects.filter(title__contains='en').count())

        with override('de'):
            self.assertEqual(2, models.ManagerTestModel.objects.filter(title='de').count())
            self.assertEqual(0, models.ManagerTestModel.objects.filter(title='en').count())
            # Spanning works
            self.assertEqual(2, models.ManagerTestModel.objects.filter(title__endswith='e').count())

            # Still possible to use explicit language version
            self.assertEqual(1, models.ManagerTestModel.objects.filter(title_en='en').count())
            self.assertEqual(2, models.ManagerTestModel.objects.filter(
                             title_en__contains='en').count())

            models.ManagerTestModel.objects.update(title='new')
            self.assertEqual(2, models.ManagerTestModel.objects.filter(title='new').count())
            n = models.ManagerTestModel.objects.get(pk=n.pk)
            m = models.ManagerTestModel.objects.get(pk=m.pk)
            self.assertEqual('en', n.title_en)
            self.assertEqual('new', n.title_de)
            self.assertEqual('title en', m.title_en)
            self.assertEqual('new', m.title_de)

    def test_q(self):
        """Test if Q queries are rewritten."""
        n = models.ManagerTestModel(title='')
        n.title_en = 'en'
        n.title_de = 'de'
        n.save()

        self.assertEqual('en', get_language())
        self.assertEqual(0, models.ManagerTestModel.objects.filter(Q(title='de')
                                                                   | Q(pk=42)).count())
        self.assertEqual(1, models.ManagerTestModel.objects.filter(Q(title='en')
                                                                   | Q(pk=42)).count())

        with override('de'):
            self.assertEqual(1, models.ManagerTestModel.objects.filter(Q(title='de')
                                                                       | Q(pk=42)).count())
            self.assertEqual(0, models.ManagerTestModel.objects.filter(Q(title='en')
                                                                       | Q(pk=42)).count())

    def test_f(self):
        """Test if F queries are rewritten."""
        n = models.ManagerTestModel.objects.create(visits_en=1, visits_de=2)

        self.assertEqual('en', get_language())
        models.ManagerTestModel.objects.update(visits=F('visits') + 10)
        n = models.ManagerTestModel.objects.all()[0]
        self.assertEqual(n.visits_en, 11)
        self.assertEqual(n.visits_de, 2)

        with override('de'):
            models.ManagerTestModel.objects.update(visits=F('visits') + 20)
            n = models.ManagerTestModel.objects.all()[0]
            self.assertEqual(n.visits_en, 11)
            self.assertEqual(n.visits_de, 22)

    def test_order_by(self):
        """Check that field names are rewritten in order_by keys."""
        manager = models.ManagerTestModel.objects
        manager.create(title='a')
        m = manager.create(title='b')
        manager.create(title='c')
        with override('de'):
            # Make the order of the 'title' column different.
            m.title = 'd'
            m.save()
        titles_asc = tuple(m.title for m in manager.order_by('title'))
        titles_desc = tuple(m.title for m in manager.order_by('-title'))
        self.assertEqual(titles_asc, ('a', 'b', 'c'))
        self.assertEqual(titles_desc, ('c', 'b', 'a'))

    def test_order_by_meta(self):
        """Check that meta ordering is rewritten."""
        manager = models.ManagerTestModel.objects
        manager.create(title='more_de', visits_en=1, visits_de=2)
        manager.create(title='more_en', visits_en=2, visits_de=1)
        manager.create(title='most', visits_en=3, visits_de=3)
        manager.create(title='least', visits_en=0, visits_de=0)

        # Ordering descending with visits_en
        titles_for_en = tuple(m.title_en for m in manager.all())
        with override('de'):
            # Ordering descending with visits_de
            titles_for_de = tuple(m.title_en for m in manager.all())

        self.assertEqual(titles_for_en, ('most', 'more_en', 'more_de', 'least'))
        self.assertEqual(titles_for_de, ('most', 'more_de', 'more_en', 'least'))

    def test_custom_manager(self):
        """Test if user-defined manager is still working"""
        n = models.CustomManagerTestModel(title='')
        n.title_en = 'enigma'
        n.title_de = 'foo'
        n.save()

        m = models.CustomManagerTestModel(title='')
        m.title_en = 'enigma'
        m.title_de = 'bar'
        m.save()

        # Custom method
        self.assertEqual('bar', models.CustomManagerTestModel.objects.foo())

        # Ensure that get_query_set is working - filter objects to those with 'a' in title
        self.assertEqual('en', get_language())
        self.assertEqual(2, models.CustomManagerTestModel.objects.count())
        with override('de'):
            self.assertEqual(1, models.CustomManagerTestModel.objects.count())

    def test_custom_manager2(self):
        """Test if user-defined queryset is still working"""
        from modeltranslation.manager import MultilingualManager, MultilingualQuerySet
        manager = models.CustomManager2TestModel.objects
        self.assertTrue(isinstance(manager, models.CustomManager2))
        self.assertTrue(isinstance(manager, MultilingualManager))
        qs = manager.all()
        self.assertTrue(isinstance(qs, models.CustomQuerySet))
        self.assertTrue(isinstance(qs, MultilingualQuerySet))

    def test_creation(self):
        """Test if field are rewritten in create."""
        self.assertEqual('en', get_language())
        n = models.ManagerTestModel.objects.create(title='foo')
        self.assertEqual('foo', n.title_en)
        self.assertEqual(None, n.title_de)
        self.assertEqual('foo', n.title)

        # The same result
        n = models.ManagerTestModel.objects.create(title_en='foo')
        self.assertEqual('foo', n.title_en)
        self.assertEqual(None, n.title_de)
        self.assertEqual('foo', n.title)

        # Language suffixed version wins
        n = models.ManagerTestModel.objects.create(title='bar', title_en='foo')
        self.assertEqual('foo', n.title_en)
        self.assertEqual(None, n.title_de)
        self.assertEqual('foo', n.title)

    def test_creation_population(self):
        """Test if language fields are populated with default value on creation."""
        n = models.ManagerTestModel.objects.populate(True).create(title='foo')
        self.assertEqual('foo', n.title_en)
        self.assertEqual('foo', n.title_de)
        self.assertEqual('foo', n.title)

        # You can specify some language...
        n = models.ManagerTestModel.objects.populate(True).create(title='foo', title_de='bar')
        self.assertEqual('foo', n.title_en)
        self.assertEqual('bar', n.title_de)
        self.assertEqual('foo', n.title)

        # ... but remember that still original attribute points to current language
        self.assertEqual('en', get_language())
        n = models.ManagerTestModel.objects.populate(True).create(title='foo', title_en='bar')
        self.assertEqual('bar', n.title_en)
        self.assertEqual('foo', n.title_de)
        self.assertEqual('bar', n.title)  # points to en
        with override('de'):
            self.assertEqual('foo', n.title)  # points to de
        self.assertEqual('en', get_language())

        # This feature (for backward-compatibility) require populate method...
        n = models.ManagerTestModel.objects.create(title='foo')
        self.assertEqual('foo', n.title_en)
        self.assertEqual(None, n.title_de)
        self.assertEqual('foo', n.title)

        # ... or MODELTRANSLATION_AUTO_POPULATE setting
        with reload_override_settings(MODELTRANSLATION_AUTO_POPULATE=True):
            self.assertEqual(True, mt_settings.AUTO_POPULATE)
            n = models.ManagerTestModel.objects.create(title='foo')
            self.assertEqual('foo', n.title_en)
            self.assertEqual('foo', n.title_de)
            self.assertEqual('foo', n.title)

            # populate method has highest priority
            n = models.ManagerTestModel.objects.populate(False).create(title='foo')
            self.assertEqual('foo', n.title_en)
            self.assertEqual(None, n.title_de)
            self.assertEqual('foo', n.title)

        # Populate ``default`` fills just the default translation.
        # TODO: Having more languages would make these tests more meaningful.
        qs = models.ManagerTestModel.objects
        m = qs.populate('default').create(title='foo', description='bar')
        self.assertEqual('foo', m.title_de)
        self.assertEqual('foo', m.title_en)
        self.assertEqual('bar', m.description_de)
        self.assertEqual('bar', m.description_en)
        with override('de'):
            m = qs.populate('default').create(title='foo', description='bar')
            self.assertEqual('foo', m.title_de)
            self.assertEqual(None, m.title_en)
            self.assertEqual('bar', m.description_de)
            self.assertEqual(None, m.description_en)

        # Populate ``required`` fills just non-nullable default translations.
        qs = models.ManagerTestModel.objects
        m = qs.populate('required').create(title='foo', description='bar')
        self.assertEqual('foo', m.title_de)
        self.assertEqual('foo', m.title_en)
        self.assertEqual(None, m.description_de)
        self.assertEqual('bar', m.description_en)
        with override('de'):
            m = qs.populate('required').create(title='foo', description='bar')
            self.assertEqual('foo', m.title_de)
            self.assertEqual(None, m.title_en)
            self.assertEqual('bar', m.description_de)
            self.assertEqual(None, m.description_en)

    def test_get_or_create_population(self):
        """
        Populate may be used with ``get_or_create``.
        """
        qs = models.ManagerTestModel.objects
        m1, created1 = qs.populate(True).get_or_create(title='aaa')
        m2, created2 = qs.populate(True).get_or_create(title='aaa')
        self.assertTrue(created1)
        self.assertFalse(created2)
        self.assertEqual(m1, m2)
        self.assertEqual('aaa', m1.title_en)
        self.assertEqual('aaa', m1.title_de)

    def test_fixture_population(self):
        """
        Test that a fixture with values only for the original fields
        does not result in missing default translations for (original)
        non-nullable fields.
        """
        with auto_populate('required'):
            call_command('loaddata', 'fixture.json', verbosity=0, commit=False)
            m = models.TestModel.objects.get()
            self.assertEqual(m.title_en, 'foo')
            self.assertEqual(m.title_de, 'foo')
            self.assertEqual(m.text_en, 'bar')
            self.assertEqual(m.text_de, None)

    def test_fixture_population_via_command(self):
        """
        Test that the loaddata command takes new option.
        """
        call_command('loaddata', 'fixture.json', verbosity=0, commit=False, populate='required')
        m = models.TestModel.objects.get()
        self.assertEqual(m.title_en, 'foo')
        self.assertEqual(m.title_de, 'foo')
        self.assertEqual(m.text_en, 'bar')
        self.assertEqual(m.text_de, None)

        call_command('loaddata', 'fixture.json', verbosity=0, commit=False, populate='all')
        m = models.TestModel.objects.get()
        self.assertEqual(m.title_en, 'foo')
        self.assertEqual(m.title_de, 'foo')
        self.assertEqual(m.text_en, 'bar')
        self.assertEqual(m.text_de, 'bar')

        # Test if option overrides current context
        with auto_populate('all'):
            call_command('loaddata', 'fixture.json', verbosity=0, commit=False, populate=False)
            m = models.TestModel.objects.get()
            self.assertEqual(m.title_en, 'foo')
            self.assertEqual(m.title_de, None)
            self.assertEqual(m.text_en, 'bar')
            self.assertEqual(m.text_de, None)

    def assertDeferred(self, use_defer, *fields):
        manager = models.TestModel.objects.defer if use_defer else models.TestModel.objects.only
        inst1 = manager(*fields)[0]
        with override('de'):
            inst2 = manager(*fields)[0]
        self.assertEqual('title_en', inst1.title)
        self.assertEqual('title_en', inst2.title)
        with override('de'):
            self.assertEqual('title_de', inst1.title)
            self.assertEqual('title_de', inst2.title)

    def test_deferred(self):
        """
        Check if ``only`` and ``defer`` are working.
        """
        models.TestModel.objects.create(title_de='title_de', title_en='title_en')
        inst = models.TestModel.objects.only('title_en')[0]
        self.assertNotEqual(inst.__class__, models.TestModel)
        self.assertTrue(isinstance(inst, models.TestModel))
        self.assertDeferred(False, 'title_en')

        with auto_populate('all'):
            self.assertDeferred(False, 'title')
            self.assertDeferred(False, 'title_de')
            self.assertDeferred(False, 'title_en')
            self.assertDeferred(False, 'title_en', 'title_de')
            self.assertDeferred(False, 'title', 'title_en')
            self.assertDeferred(False, 'title', 'title_de')
            # Check if fields are deferred properly with ``only``
            self.assertDeferred(False, 'text')

            # Defer
            self.assertDeferred(True, 'title')
            self.assertDeferred(True, 'title_de')
            self.assertDeferred(True, 'title_en')
            self.assertDeferred(True, 'title_en', 'title_de')
            self.assertDeferred(True, 'title', 'title_en')
            self.assertDeferred(True, 'title', 'title_de')
            self.assertDeferred(True, 'text', 'email', 'url')

    def test_constructor_inheritance(self):
        inst = models.AbstractModelB()
        # Check if fields assigned in constructor hasn't been ignored.
        self.assertEqual(inst.titlea, 'title_a')
        self.assertEqual(inst.titleb, 'title_b')


class TranslationModelFormTest(ModeltranslationTestBase):
    def test_fields(self):
        class TestModelForm(TranslationModelForm):
            class Meta:
                model = models.TestModel

        form = TestModelForm()
        self.assertEqual(list(form.base_fields),
                         ['title', 'title_de', 'title_en', 'text', 'text_de', 'text_en',
                          'url', 'url_de', 'url_en', 'email', 'email_de', 'email_en'])
        self.assertEqual(list(form.fields), ['title', 'text', 'url', 'email'])

<<<<<<< HEAD

class ProxyModelTest(ModeltranslationTestBase):
    def test_equality(self):
        n = models.TestModel.objects.create(title='Title')
        m = models.ProxyTestModel.objects.get(title='Title')
        self.assertEqual(n.title, m.title)
        self.assertEqual(n.title_de, m.title_de)
        self.assertEqual(n.title_en, m.title_en)
=======
    def test_updating_with_empty_value(self):
        """
        Can we update the current language translation with an empty value, when
        the original field is excluded from the form?
        """
        class Form(forms.ModelForm):
            class Meta:
                model = models.TestModel
                exclude = ('text',)

        instance = models.TestModel.objects.create(text_de='something')
        form = Form({'text_de': '', 'title': 'a', 'email_de': '', 'email_en': ''},
                    instance=instance)
        instance = form.save()
        self.assertEqual('de', get_language())
        self.assertEqual('', instance.text_de)
>>>>>>> d95258cd
<|MERGE_RESOLUTION|>--- conflicted
+++ resolved
@@ -2365,7 +2365,23 @@
                           'url', 'url_de', 'url_en', 'email', 'email_de', 'email_en'])
         self.assertEqual(list(form.fields), ['title', 'text', 'url', 'email'])
 
-<<<<<<< HEAD
+    def test_updating_with_empty_value(self):
+        """
+        Can we update the current language translation with an empty value, when
+        the original field is excluded from the form?
+        """
+        class Form(forms.ModelForm):
+            class Meta:
+                model = models.TestModel
+                exclude = ('text',)
+
+        instance = models.TestModel.objects.create(text_de='something')
+        form = Form({'text_de': '', 'title': 'a', 'email_de': '', 'email_en': ''},
+                    instance=instance)
+        instance = form.save()
+        self.assertEqual('de', get_language())
+        self.assertEqual('', instance.text_de)
+
 
 class ProxyModelTest(ModeltranslationTestBase):
     def test_equality(self):
@@ -2373,22 +2389,4 @@
         m = models.ProxyTestModel.objects.get(title='Title')
         self.assertEqual(n.title, m.title)
         self.assertEqual(n.title_de, m.title_de)
-        self.assertEqual(n.title_en, m.title_en)
-=======
-    def test_updating_with_empty_value(self):
-        """
-        Can we update the current language translation with an empty value, when
-        the original field is excluded from the form?
-        """
-        class Form(forms.ModelForm):
-            class Meta:
-                model = models.TestModel
-                exclude = ('text',)
-
-        instance = models.TestModel.objects.create(text_de='something')
-        form = Form({'text_de': '', 'title': 'a', 'email_de': '', 'email_en': ''},
-                    instance=instance)
-        instance = form.save()
-        self.assertEqual('de', get_language())
-        self.assertEqual('', instance.text_de)
->>>>>>> d95258cd
+        self.assertEqual(n.title_en, m.title_en)