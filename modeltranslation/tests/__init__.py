# -*- coding: utf-8 -*-
"""
TODO: Merge autoregister tests from django-modeltranslation-wrapper.

NOTE: Perhaps ModeltranslationTestBase in tearDownClass should reload some modules,
      so that tests for other apps are in the same environment.

"""
from __future__ import with_statement  # Python 2.5 compatibility
import datetime
from decimal import Decimal
import os
import shutil

from django import forms
from django.conf import settings as django_settings
from django.contrib.admin.sites import AdminSite
from django.contrib.auth.models import User
from django.core.exceptions import ValidationError, ImproperlyConfigured
from django.core.files.base import ContentFile
from django.core.management import call_command
from django.db.models import Q, F
from django.db.models.loading import AppCache
from django.test import TestCase
from django.utils.translation import get_language, trans_real

from modeltranslation import settings as mt_settings
from modeltranslation import translator
from modeltranslation import admin
from modeltranslation.models import autodiscover
from modeltranslation.tests import models
from modeltranslation.tests.translation import (FallbackModel2TranslationOptions,
                                                FieldInheritanceCTranslationOptions,
                                                FieldInheritanceETranslationOptions)
from modeltranslation.tests.test_settings import TEST_SETTINGS
<<<<<<< HEAD
from modeltranslation.utils import build_css_class, auto_populate
=======
from modeltranslation.utils import build_css_class, build_localized_fieldname
>>>>>>> 3cca88e3

try:
    from django.test.utils import override_settings
except ImportError:
    from modeltranslation.tests.utils import override_settings
try:
    from django.utils.translation import override
except ImportError:
    from modeltranslation.tests.utils import override  # NOQA

# None of the following tests really depend on the content of the request,
# so we'll just pass in None.
request = None


class reload_override_settings(override_settings):
    """Context manager that not only override settings, but also reload modeltranslation conf."""
    def __enter__(self):
        super(reload_override_settings, self).__enter__()
        reload(mt_settings)

    def __exit__(self, exc_type, exc_value, traceback):
        super(reload_override_settings, self).__exit__(exc_type, exc_value, traceback)
        reload(mt_settings)


# In this test suite fallback language is turned off. This context manager temporarily turns it on.
def default_fallback():
    return reload_override_settings(
        MODELTRANSLATION_FALLBACK_LANGUAGES=(mt_settings.DEFAULT_LANGUAGE,))


class ModeltranslationTestBase(TestCase):
    urls = 'modeltranslation.tests.urls'
    cache = AppCache()
    synced = False

    @classmethod
    def setUpClass(cls):
        """
        Prepare database:
        * Call syncdb to create tables for tests.models (since during
        default testrunner's db creation modeltranslation.tests was not in INSTALLED_APPS
        """
        super(ModeltranslationTestBase, cls).setUpClass()
        if not ModeltranslationTestBase.synced:
            # In order to perform only one syncdb
            ModeltranslationTestBase.synced = True
            with override_settings(**TEST_SETTINGS):
                import sys

                # 1. Reload translation in case USE_I18N was False
                from django.utils import translation
                reload(translation)

                # 2. Reload MT because LANGUAGES likely changed.
                reload(mt_settings)
                reload(translator)
                reload(admin)

                # 3. Reset test models (because autodiscover have already run, those models
                #    have translation fields, but for languages previously defined. We want
                #    to be sure that 'de' and 'en' are available)
                del cls.cache.app_models['tests']
                reload(models)
                cls.cache.load_app('modeltranslation.tests')
                sys.modules.pop('modeltranslation.tests.translation', None)

                # 4. Autodiscover
                from modeltranslation import models as aut_models
                reload(aut_models)

                # 5. Syncdb (``migrate=False`` in case of south)
                from django.db import connections, DEFAULT_DB_ALIAS
                call_command('syncdb', verbosity=0, migrate=False, interactive=False,
                             database=connections[DEFAULT_DB_ALIAS].alias, load_initial_data=False)

    def setUp(self):
        trans_real.activate('de')

    def tearDown(self):
        trans_real.deactivate()

ModeltranslationTestBase = override_settings(**TEST_SETTINGS)(ModeltranslationTestBase)


class TestAutodiscover(ModeltranslationTestBase):
    # The way the ``override_settings`` works on ``TestCase`` is wicked;
    # it patches ``_pre_setup`` and ``_post_teardown`` methods.
    # Because of this, if class B extends class A and both are ``override_settings``'ed,
    # class B settings would be overwritten by class A settings (if some keys clash).
    # To solve this, override some settings after parents ``_pre_setup`` is called.
    def _pre_setup(self):
        super(TestAutodiscover, self)._pre_setup()
        # Add test_app to INSTALLED_APPS
        from django.conf import settings
        new_installed_apps = settings.INSTALLED_APPS + ('modeltranslation.tests.test_app',)
        self.__override = override_settings(INSTALLED_APPS=new_installed_apps)
        self.__override.enable()

    def _post_teardown(self):
        self.__override.disable()
        super(TestAutodiscover, self)._post_teardown()

    @classmethod
    def setUpClass(cls):
        """Save registry (and restore it after tests)."""
        super(TestAutodiscover, cls).setUpClass()
        from copy import copy
        from modeltranslation.translator import translator
        cls.registry_cpy = copy(translator._registry)

    @classmethod
    def tearDownClass(cls):
        from modeltranslation.translator import translator
        translator._registry = cls.registry_cpy
        super(TestAutodiscover, cls).tearDownClass()

    def tearDown(self):
        import sys
        # Rollback model classes
        del self.cache.app_models['test_app']
        from test_app import models
        reload(models)
        # Delete translation modules from import cache
        sys.modules.pop('modeltranslation.tests.test_app.translation', None)
        sys.modules.pop('modeltranslation.tests.project_translation', None)

    def check_news(self):
        from test_app.models import News
        fields = dir(News())
        self.assertIn('title', fields)
        self.assertIn('title_en', fields)
        self.assertIn('title_de', fields)
        self.assertIn('visits', fields)
        self.assertNotIn('visits_en', fields)
        self.assertNotIn('visits_de', fields)

    def check_other(self, present=True):
        from test_app.models import Other
        fields = dir(Other())
        self.assertIn('name', fields)
        if present:
            self.assertIn('name_en', fields)
            self.assertIn('name_de', fields)
        else:
            self.assertNotIn('name_en', fields)
            self.assertNotIn('name_de', fields)

    def test_simple(self):
        """Check if translation is imported for installed apps."""
        autodiscover()
        self.check_news()
        self.check_other(present=False)

    @reload_override_settings(
        MODELTRANSLATION_TRANSLATION_FILES=('modeltranslation.tests.project_translation',)
    )
    def test_global(self):
        """Check if translation is imported for global translation file."""
        autodiscover()
        self.check_news()
        self.check_other()

    @reload_override_settings(
        MODELTRANSLATION_TRANSLATION_FILES=('modeltranslation.tests.test_app.translation',)
    )
    def test_duplication(self):
        """Check if there is no problem with duplicated filenames."""
        autodiscover()
        self.check_news()

    @reload_override_settings(
        MODELTRANSLATION_TRANSLATION_REGISTRY='modeltranslation.tests.project_translation'
    )
    def test_backward_compatibility(self):
        """Check if old modeltranslation configuration (with REGISTRY) is handled properly."""
        autodiscover()
        self.check_news()
        self.check_other()


class ModeltranslationTest(ModeltranslationTestBase):
    """Basic tests for the modeltranslation application."""
    def test_registration(self):
        langs = tuple(l[0] for l in django_settings.LANGUAGES)
        self.failUnlessEqual(langs, tuple(mt_settings.AVAILABLE_LANGUAGES))
        self.failUnlessEqual(2, len(langs))
        self.failUnless('de' in langs)
        self.failUnless('en' in langs)
        self.failUnless(translator.translator)

        # Check that all models are registered for translation
        self.assertEqual(len(translator.translator.get_registered_models()), 19)

        # Try to unregister a model that is not registered
        self.assertRaises(translator.NotRegistered,
                          translator.translator.unregister, models.BasePage)

        # Try to get options for a model that is not registered
        self.assertRaises(translator.NotRegistered,
                          translator.translator.get_options_for_model, User)

        # Ensure that a base can't be registered after a subclass.
        self.assertRaises(translator.DescendantRegistered,
                          translator.translator.register, models.BasePage)

        # Or unregistered before it.
        self.assertRaises(translator.DescendantRegistered,
                          translator.translator.unregister, models.Slugged)

    def test_fields(self):
        field_names = dir(models.TestModel())
        self.failUnless('id' in field_names)
        self.failUnless('title' in field_names)
        self.failUnless('title_de' in field_names)
        self.failUnless('title_en' in field_names)
        self.failUnless('text' in field_names)
        self.failUnless('text_de' in field_names)
        self.failUnless('text_en' in field_names)
        self.failUnless('url' in field_names)
        self.failUnless('url_de' in field_names)
        self.failUnless('url_en' in field_names)
        self.failUnless('email' in field_names)
        self.failUnless('email_de' in field_names)
        self.failUnless('email_en' in field_names)

    def test_verbose_name(self):
        verbose_name = models.TestModel._meta.get_field('title_de').verbose_name
        self.assertEquals(unicode(verbose_name), u'title [de]')

    def test_descriptor_introspection(self):
        # See Django #8248
        try:
            models.TestModel.title
            models.TestModel.title.__doc__
            self.assertTrue(True)
        except:
            self.fail('Descriptor accessed on class should return itself.')

    def test_set_translation(self):
        """This test briefly shows main modeltranslation features."""
        self.failUnlessEqual(get_language(), 'de')
        title_de = "title de"
        title_en = "title en"

        # The original field "title" passed in the constructor is
        # populated for the current language field: "title_de".
        inst2 = models.TestModel(title=title_de)
        self.failUnlessEqual(inst2.title, title_de)
        self.failUnlessEqual(inst2.title_en, None)
        self.failUnlessEqual(inst2.title_de, title_de)

        # So creating object is language-aware
        with override('en'):
            inst2 = models.TestModel(title=title_en)
            self.failUnlessEqual(inst2.title, title_en)
            self.failUnlessEqual(inst2.title_en, title_en)
            self.failUnlessEqual(inst2.title_de, None)

        # Value from original field is presented in current language:
        inst2 = models.TestModel(title_de=title_de, title_en=title_en)
        self.failUnlessEqual(inst2.title, title_de)
        with override('en'):
            self.failUnlessEqual(inst2.title, title_en)

        # Changes made via original field affect current language field:
        inst2.title = 'foo'
        self.failUnlessEqual(inst2.title, 'foo')
        self.failUnlessEqual(inst2.title_en, title_en)
        self.failUnlessEqual(inst2.title_de, 'foo')
        with override('en'):
            inst2.title = 'bar'
            self.failUnlessEqual(inst2.title, 'bar')
            self.failUnlessEqual(inst2.title_en, 'bar')
            self.failUnlessEqual(inst2.title_de, 'foo')
        self.failUnlessEqual(inst2.title, 'foo')

        # When conflict, language field wins with original field
        inst2 = models.TestModel(title='foo', title_de=title_de, title_en=title_en)
        self.failUnlessEqual(inst2.title, title_de)
        self.failUnlessEqual(inst2.title_en, title_en)
        self.failUnlessEqual(inst2.title_de, title_de)

        # Creating model and assigning only one language
        inst1 = models.TestModel(title_en=title_en)
        # Please note: '' and not None, because descriptor falls back to field default value
        self.failUnlessEqual(inst1.title, '')
        self.failUnlessEqual(inst1.title_en, title_en)
        self.failUnlessEqual(inst1.title_de, None)
        # Assign current language value - de
        inst1.title = title_de
        self.failUnlessEqual(inst1.title, title_de)
        self.failUnlessEqual(inst1.title_en, title_en)
        self.failUnlessEqual(inst1.title_de, title_de)
        inst1.save()

        # Check that the translation fields are correctly saved and provide the
        # correct value when retrieving them again.
        n = models.TestModel.objects.get(title=title_de)
        self.failUnlessEqual(n.title, title_de)
        self.failUnlessEqual(n.title_en, title_en)
        self.failUnlessEqual(n.title_de, title_de)

        # Queries are also language-aware:
        self.failUnlessEqual(1, models.TestModel.objects.filter(title=title_de).count())
        with override('en'):
            self.failUnlessEqual(0, models.TestModel.objects.filter(title=title_de).count())

    def test_fallback_language(self):
        # Present what happens if current language field is empty
        self.failUnlessEqual(get_language(), 'de')
        title_de = "title de"

        # Create model with value in de only...
        inst2 = models.TestModel(title=title_de)
        self.failUnlessEqual(inst2.title, title_de)
        self.failUnlessEqual(inst2.title_en, None)
        self.failUnlessEqual(inst2.title_de, title_de)

        # In this test environment, fallback language is not set. So return value for en
        # will be field's default: ''
        with override('en'):
            self.failUnlessEqual(inst2.title, '')
            self.failUnlessEqual(inst2.title_en, None)  # Language field access returns real value

        # However, by default FALLBACK_LANGUAGES is set to DEFAULT_LANGUAGE
        with default_fallback():

            # No change here...
            self.failUnlessEqual(inst2.title, title_de)

            # ... but for empty en fall back to de
            with override('en'):
                self.failUnlessEqual(inst2.title, title_de)
                self.failUnlessEqual(inst2.title_en, None)  # Still real value

    def test_fallback_values_1(self):
        """
        If ``fallback_values`` is set to string, all untranslated fields would
        return this string.
        """
        title1_de = "title de"
        n = models.FallbackModel(title=title1_de)
        n.save()
        n = models.FallbackModel.objects.get(title=title1_de)
        self.failUnlessEqual(n.title, title1_de)
        trans_real.activate("en")
        self.failUnlessEqual(n.title, "fallback")

    def test_fallback_values_2(self):
        """
        If ``fallback_values`` is set to ``dict``, all untranslated fields in
        ``dict`` would return this mapped value. Fields not in ``dict`` would
        return default translation.
        """
        title1_de = "title de"
        text1_de = "text in german"
        n = models.FallbackModel2(title=title1_de, text=text1_de)
        n.save()
        n = models.FallbackModel2.objects.get(title=title1_de)
        trans_real.activate("en")
        self.failUnlessEqual(n.title, '')  # Falling back to default field value
        self.failUnlessEqual(
            n.text,
            FallbackModel2TranslationOptions.fallback_values['text'])

    def _compare_instances(self, x, y, field):
        self.assertEqual(getattr(x, field), getattr(y, field),
                         "Constructor diff on field %s." % field)

    def _test_constructor(self, keywords):
        n = models.TestModel(**keywords)
        m = models.TestModel.objects.create(**keywords)
        opts = translator.translator.get_options_for_model(models.TestModel)
        for base_field, trans_fields in opts.fields.iteritems():
            self._compare_instances(n, m, base_field)
            for lang_field in trans_fields:
                self._compare_instances(n, m, lang_field.name)

    def test_constructor(self):
        """
        Ensure that model constructor behaves exactly the same as objects.create
        """
        # test different arguments compositions
        keywords = dict(
            # original only
            title='title',
            # both languages + original
            email='q@q.qq', email_de='d@d.dd', email_en='e@e.ee',
            # both languages without original
            text_en='text en', text_de='text de',
        )
        self._test_constructor(keywords)

        keywords = dict(
            # only current language
            title_de='title',
            # only not current language
            url_en='http://www.google.com',
            # original + current
            text='text def', text_de='text de',
            # original + not current
            email='q@q.qq', email_en='e@e.ee',
        )
        self._test_constructor(keywords)


class FallbackTests(ModeltranslationTestBase):
    test_fallback = {
        'default': ('de',),
        'de': ('en',)
    }

    def test_settings(self):
        # Initial
        self.assertEqual(mt_settings.FALLBACK_LANGUAGES, {'default': ()})
        # Tuple/list
        with reload_override_settings(MODELTRANSLATION_FALLBACK_LANGUAGES=('de',)):
            self.assertEqual(mt_settings.FALLBACK_LANGUAGES, {'default': ('de',)})
        # Whole dict
        with reload_override_settings(MODELTRANSLATION_FALLBACK_LANGUAGES=self.test_fallback):
            self.assertEqual(mt_settings.FALLBACK_LANGUAGES, self.test_fallback)
        # Improper language raises error
        config = {'default': (), 'fr': ('en',)}
        with override_settings(MODELTRANSLATION_FALLBACK_LANGUAGES=config):
            self.assertRaises(ImproperlyConfigured, lambda: reload(mt_settings))
        reload(mt_settings)

    def test_resolution_order(self):
        from modeltranslation.utils import resolution_order
        with reload_override_settings(MODELTRANSLATION_FALLBACK_LANGUAGES=self.test_fallback):
            self.assertEqual(('en', 'de'), resolution_order('en'))
            self.assertEqual(('de', 'en'), resolution_order('de'))
            # Overriding
            config = {'default': ()}
            self.assertEqual(('en',), resolution_order('en', config))
            self.assertEqual(('de', 'en'), resolution_order('de', config))
            # Uniqueness
            config = {'de': ('en', 'de')}
            self.assertEqual(('en', 'de'), resolution_order('en', config))
            self.assertEqual(('de', 'en'), resolution_order('de', config))

            # Default fallbacks are always used at the end
            # That's it: fallbacks specified for a language don't replace defaults,
            # but just are prepended
            config = {'default': ('en', 'de'), 'de': ()}
            self.assertEqual(('en', 'de'), resolution_order('en', config))
            self.assertEqual(('de', 'en'), resolution_order('de', config))
            # What one may have expected
            self.assertNotEqual(('de',), resolution_order('de', config))

            # To completely override settings, one should override all keys
            config = {'default': (), 'de': ()}
            self.assertEqual(('en',), resolution_order('en', config))
            self.assertEqual(('de',), resolution_order('de', config))

    def test_fallback_languages(self):
        with reload_override_settings(MODELTRANSLATION_FALLBACK_LANGUAGES=self.test_fallback):
            title_de = 'title de'
            title_en = 'title en'
            n = models.TestModel(title=title_de)
            self.assertEqual(n.title_de, title_de)
            self.assertEqual(n.title_en, None)
            self.assertEqual(n.title, title_de)
            trans_real.activate('en')
            self.assertEqual(n.title, title_de)  # since default fallback is de

            n = models.TestModel(title=title_en)
            self.assertEqual(n.title_de, None)
            self.assertEqual(n.title_en, title_en)
            self.assertEqual(n.title, title_en)
            trans_real.activate('de')
            self.assertEqual(n.title, title_en)  # since fallback for de is en

            n.title_en = None
            self.assertEqual(n.title, '')  # if all fallbacks fail, return field.get_default()


class FileFieldsTest(ModeltranslationTestBase):
    test_media_root = TEST_SETTINGS['MEDIA_ROOT']

    def tearDown(self):
        # File tests create a temporary media directory structure. While the
        # files are automatically deleted by the storage, the directories will
        # stay. So we clean up a bit...
        if os.path.isdir(self.test_media_root):
            shutil.rmtree(self.test_media_root)
        trans_real.deactivate()

    def test_translated_models(self):
        field_names = dir(models.FileFieldsModel())
        self.failUnless('id' in field_names)
        self.failUnless('title' in field_names)
        self.failUnless('title_de' in field_names)
        self.failUnless('title_en' in field_names)
        self.failUnless('file' in field_names)
        self.failUnless('file_de' in field_names)
        self.failUnless('file_en' in field_names)
        self.failUnless('image' in field_names)
        self.failUnless('image_de' in field_names)
        self.failUnless('image_en' in field_names)

    def _file_factory(self, name, content):
        try:
            return ContentFile(content, name=name)
        except TypeError:  # In Django 1.3 ContentFile had no name parameter
            file = ContentFile(content)
            file.name = name
            return file

    def test_translated_models_instance(self):
        inst = models.FileFieldsModel(title="Testtitle")

        trans_real.activate("en")
        inst.title = 'title_en'
        inst.file = 'a_en'
        inst.file.save('b_en', ContentFile('file in english'))
        inst.image = self._file_factory('i_en.jpg', 'image in english')  # Direct assign

        trans_real.activate("de")
        inst.title = 'title_de'
        inst.file = 'a_de'
        inst.file.save('b_de', ContentFile('file in german'))
        inst.image = self._file_factory('i_de.jpg', 'image in german')

        inst.save()

        trans_real.activate("en")
        self.failUnlessEqual(inst.title, 'title_en')
        self.failUnless(inst.file.name.count('b_en') > 0)
        self.failUnlessEqual(inst.file.read(), 'file in english')
        self.failUnless(inst.image.name.count('i_en') > 0)
        self.failUnlessEqual(inst.image.read(), 'image in english')

        # Check if file was actually saved on disc
        self.failUnless(os.path.exists(os.path.join(self.test_media_root, inst.file.name)))
        self.failUnless(inst.file.size > 0)
        self.failUnless(os.path.exists(os.path.join(self.test_media_root, inst.image.name)))
        self.failUnless(inst.image.size > 0)

        trans_real.activate("de")
        self.failUnlessEqual(inst.title, 'title_de')
        self.failUnless(inst.file.name.count('b_de') > 0)
        self.failUnlessEqual(inst.file.read(), 'file in german')
        self.failUnless(inst.image.name.count('i_de') > 0)
        self.failUnlessEqual(inst.image.read(), 'image in german')

        inst.file_en.delete()
        inst.image_en.delete()
        inst.file_de.delete()
        inst.image_de.delete()


class OtherFieldsTest(ModeltranslationTestBase):
    def test_translated_models(self):
        inst = models.OtherFieldsModel.objects.create()
        field_names = dir(inst)
        self.failUnless('id' in field_names)
        self.failUnless('int' in field_names)
        self.failUnless('int_de' in field_names)
        self.failUnless('int_en' in field_names)
        self.failUnless('boolean' in field_names)
        self.failUnless('boolean_de' in field_names)
        self.failUnless('boolean_en' in field_names)
        self.failUnless('nullboolean' in field_names)
        self.failUnless('nullboolean_de' in field_names)
        self.failUnless('nullboolean_en' in field_names)
        self.failUnless('csi' in field_names)
        self.failUnless('csi_de' in field_names)
        self.failUnless('csi_en' in field_names)
        self.failUnless('ip' in field_names)
        self.failUnless('ip_de' in field_names)
        self.failUnless('ip_en' in field_names)
#        self.failUnless('genericip' in field_names)
#        self.failUnless('genericip_de' in field_names)
#        self.failUnless('genericip_en' in field_names)
        self.failUnless('float' in field_names)
        self.failUnless('float_de' in field_names)
        self.failUnless('float_en' in field_names)
        self.failUnless('decimal' in field_names)
        self.failUnless('decimal_de' in field_names)
        self.failUnless('decimal_en' in field_names)
        inst.delete()

    def test_translated_models_integer_instance(self):
        inst = models.OtherFieldsModel()
        inst.int = 7
        self.assertEqual('de', get_language())
        self.assertEqual(7, inst.int)
        self.assertEqual(7, inst.int_de)
        self.assertEqual(42, inst.int_en)  # default value is honored

        inst.int += 2
        inst.save()
        self.assertEqual(9, inst.int)
        self.assertEqual(9, inst.int_de)
        self.assertEqual(42, inst.int_en)

        trans_real.activate('en')
        inst.int -= 1
        self.assertEqual(41, inst.int)
        self.assertEqual(9, inst.int_de)
        self.assertEqual(41, inst.int_en)

        # this field has validator - let's try to make it below 0!
        inst.int -= 50
        self.assertRaises(ValidationError, inst.full_clean)

    def test_translated_models_boolean_instance(self):
        inst = models.OtherFieldsModel()
        inst.boolean = True
        self.assertEqual('de', get_language())
        self.assertEqual(True, inst.boolean)
        self.assertEqual(True, inst.boolean_de)
        self.assertEqual(False, inst.boolean_en)

        inst.boolean = False
        inst.save()
        self.assertEqual(False, inst.boolean)
        self.assertEqual(False, inst.boolean_de)
        self.assertEqual(False, inst.boolean_en)

        trans_real.activate('en')
        inst.boolean = True
        self.assertEqual(True, inst.boolean)
        self.assertEqual(False, inst.boolean_de)
        self.assertEqual(True, inst.boolean_en)

    def test_translated_models_nullboolean_instance(self):
        inst = models.OtherFieldsModel()
        inst.nullboolean = True
        self.assertEqual('de', get_language())
        self.assertEqual(True, inst.nullboolean)
        self.assertEqual(True, inst.nullboolean_de)
        self.assertEqual(None, inst.nullboolean_en)

        inst.nullboolean = False
        inst.save()
        self.assertEqual(False, inst.nullboolean)
        self.assertEqual(False, inst.nullboolean_de)
        self.assertEqual(None, inst.nullboolean_en)

        trans_real.activate('en')
        inst.nullboolean = True
        self.assertEqual(True, inst.nullboolean)
        self.assertEqual(False, inst.nullboolean_de)
        self.assertEqual(True, inst.nullboolean_en)

        inst.nullboolean = None
        self.assertEqual(None, inst.nullboolean)
        self.assertEqual(False, inst.nullboolean_de)
        self.assertEqual(None, inst.nullboolean_en)

    def test_translated_models_commaseparatedinteger_instance(self):
        inst = models.OtherFieldsModel()
        inst.csi = '4,8,15,16,23,42'
        self.assertEqual('de', get_language())
        self.assertEqual('4,8,15,16,23,42', inst.csi)
        self.assertEqual('4,8,15,16,23,42', inst.csi_de)
        self.assertEqual(None, inst.csi_en)

        inst.csi = '23,42'
        inst.save()
        self.assertEqual('23,42', inst.csi)
        self.assertEqual('23,42', inst.csi_de)
        self.assertEqual(None, inst.csi_en)

        trans_real.activate('en')
        inst.csi = '4,8,15,16,23,42'
        self.assertEqual('4,8,15,16,23,42', inst.csi)
        self.assertEqual('23,42', inst.csi_de)
        self.assertEqual('4,8,15,16,23,42', inst.csi_en)

        # Now that we have covered csi, lost, illuminati and hitchhiker
        # compliance in a single test, do something useful...

        # Check if validation is preserved
        inst.csi = '1;2'
        self.assertRaises(ValidationError, inst.full_clean)

    def test_translated_models_ipaddress_instance(self):
        inst = models.OtherFieldsModel()
        inst.ip = '192.0.1.42'
        self.assertEqual('de', get_language())
        self.assertEqual('192.0.1.42', inst.ip)
        self.assertEqual('192.0.1.42', inst.ip_de)
        self.assertEqual(None, inst.ip_en)

        inst.ip = '192.0.23.1'
        inst.save()
        self.assertEqual('192.0.23.1', inst.ip)
        self.assertEqual('192.0.23.1', inst.ip_de)
        self.assertEqual(None, inst.ip_en)

        trans_real.activate('en')
        inst.ip = '192.0.1.42'
        self.assertEqual('192.0.1.42', inst.ip)
        self.assertEqual('192.0.23.1', inst.ip_de)
        self.assertEqual('192.0.1.42', inst.ip_en)

        # Check if validation is preserved
        inst.ip = '1;2'
        self.assertRaises(ValidationError, inst.full_clean)

#    def test_translated_models_genericipaddress_instance(self):
#        inst = OtherFieldsModel()
#        inst.genericip = '2a02:42fe::4'
#        self.assertEqual('de', get_language())
#        self.assertEqual('2a02:42fe::4', inst.genericip)
#        self.assertEqual('2a02:42fe::4', inst.genericip_de)
#        self.assertEqual(None, inst.genericip_en)
#
#        inst.genericip = '2a02:23fe::4'
#        inst.save()
#        self.assertEqual('2a02:23fe::4', inst.genericip)
#        self.assertEqual('2a02:23fe::4', inst.genericip_de)
#        self.assertEqual(None, inst.genericip_en)
#
#        trans_real.activate('en')
#        inst.genericip = '2a02:42fe::4'
#        self.assertEqual('2a02:42fe::4', inst.genericip)
#        self.assertEqual('2a02:23fe::4', inst.genericip_de)
#        self.assertEqual('2a02:42fe::4', inst.genericip_en)
#
#        # Check if validation is preserved
#        inst.genericip = '1;2'
#        self.assertRaises(ValidationError, inst.full_clean)

    def test_translated_models_float_instance(self):
        inst = models.OtherFieldsModel()
        inst.float = 0.42
        self.assertEqual('de', get_language())
        self.assertEqual(0.42, inst.float)
        self.assertEqual(0.42, inst.float_de)
        self.assertEqual(None, inst.float_en)

        inst.float = 0.23
        inst.save()
        self.assertEqual(0.23, inst.float)
        self.assertEqual(0.23, inst.float_de)
        self.assertEqual(None, inst.float_en)

        inst.float += 0.08
        self.assertEqual(0.31, inst.float)
        self.assertEqual(0.31, inst.float_de)
        self.assertEqual(None, inst.float_en)

        trans_real.activate('en')
        inst.float = 0.42
        self.assertEqual(0.42, inst.float)
        self.assertEqual(0.31, inst.float_de)
        self.assertEqual(0.42, inst.float_en)

    def test_translated_models_decimal_instance(self):
        inst = models.OtherFieldsModel()
        inst.decimal = Decimal('0.42')
        self.assertEqual('de', get_language())
        self.assertEqual(Decimal('0.42'), inst.decimal)
        self.assertEqual(Decimal('0.42'), inst.decimal_de)
        self.assertEqual(None, inst.decimal_en)

        inst.decimal = inst.decimal - Decimal('0.19')
        inst.save()
        self.assertEqual(Decimal('0.23'), inst.decimal)
        self.assertEqual(Decimal('0.23'), inst.decimal_de)
        self.assertEqual(None, inst.decimal_en)

        trans_real.activate('en')
        self.assertRaises(TypeError, lambda x: inst.decimal + Decimal('0.19'))
        self.assertEqual(None, inst.decimal)
        self.assertEqual(Decimal('0.23'), inst.decimal_de)
        self.assertEqual(None, inst.decimal_en)

        inst.decimal = Decimal('0.42')
        self.assertEqual(Decimal('0.42'), inst.decimal)
        self.assertEqual(Decimal('0.23'), inst.decimal_de)
        self.assertEqual(Decimal('0.42'), inst.decimal_en)

    def test_translated_models_date_instance(self):
        inst = models.OtherFieldsModel()
        inst.date = datetime.date(2012, 12, 31)
        self.assertEqual('de', get_language())
        self.assertEqual(datetime.date(2012, 12, 31), inst.date)
        self.assertEqual(datetime.date(2012, 12, 31), inst.date_de)
        self.assertEqual(None, inst.date_en)

        inst.date = datetime.date(1999, 1, 1)
        inst.save()
        self.assertEqual(datetime.date(1999, 1, 1), inst.date)
        self.assertEqual(datetime.date(1999, 1, 1), inst.date_de)
        self.assertEqual(None, inst.date_en)

        qs = models.OtherFieldsModel.objects.filter(date='1999-1-1')
        self.assertEqual(len(qs), 1)
        self.assertEqual(qs[0].date, datetime.date(1999, 1, 1))

        trans_real.activate('en')
        inst.date = datetime.date(2012, 12, 31)
        self.assertEqual(datetime.date(2012, 12, 31), inst.date)
        self.assertEqual(datetime.date(1999, 1, 1), inst.date_de)
        self.assertEqual(datetime.date(2012, 12, 31), inst.date_en)

    def test_translated_models_datetime_instance(self):
        inst = models.OtherFieldsModel()
        inst.datetime = datetime.datetime(2012, 12, 31, 23, 42)
        self.assertEqual('de', get_language())
        self.assertEqual(datetime.datetime(2012, 12, 31, 23, 42), inst.datetime)
        self.assertEqual(datetime.datetime(2012, 12, 31, 23, 42), inst.datetime_de)
        self.assertEqual(None, inst.datetime_en)

        inst.datetime = datetime.datetime(1999, 1, 1, 23, 42)
        inst.save()
        self.assertEqual(datetime.datetime(1999, 1, 1, 23, 42), inst.datetime)
        self.assertEqual(datetime.datetime(1999, 1, 1, 23, 42), inst.datetime_de)
        self.assertEqual(None, inst.datetime_en)

        qs = models.OtherFieldsModel.objects.filter(datetime='1999-1-1 23:42')
        self.assertEqual(len(qs), 1)
        self.assertEqual(qs[0].datetime, datetime.datetime(1999, 1, 1, 23, 42))

        trans_real.activate('en')
        inst.datetime = datetime.datetime(2012, 12, 31, 23, 42)
        self.assertEqual(datetime.datetime(2012, 12, 31, 23, 42), inst.datetime)
        self.assertEqual(datetime.datetime(1999, 1, 1, 23, 42), inst.datetime_de)
        self.assertEqual(datetime.datetime(2012, 12, 31, 23, 42), inst.datetime_en)

    def test_translated_models_time_instance(self):
        inst = models.OtherFieldsModel()
        inst.time = datetime.time(23, 42, 0)
        self.assertEqual('de', get_language())
        self.assertEqual(datetime.time(23, 42, 0), inst.time)
        self.assertEqual(datetime.time(23, 42, 0), inst.time_de)
        self.assertEqual(None, inst.time_en)

        inst.time = datetime.time(01, 02, 03)
        inst.save()
        self.assertEqual(datetime.time(01, 02, 03), inst.time)
        self.assertEqual(datetime.time(01, 02, 03), inst.time_de)
        self.assertEqual(None, inst.time_en)

        qs = models.OtherFieldsModel.objects.filter(time='01:02:03')
        self.assertEqual(len(qs), 1)
        self.assertEqual(qs[0].time, datetime.time(01, 02, 03))

        trans_real.activate('en')
        inst.time = datetime.time(23, 42, 0)
        self.assertEqual(datetime.time(23, 42, 0), inst.time)
        self.assertEqual(datetime.time(01, 02, 03), inst.time_de)
        self.assertEqual(datetime.time(23, 42, 0), inst.time_en)


class ModeltranslationTestRule1(ModeltranslationTestBase):
    """
    Rule 1: Reading the value from the original field returns the value in
    translated to the current language.
    """
    def _test_field(self, field_name, value_de, value_en, deactivate=True):
        field_name_de = '%s_de' % field_name
        field_name_en = '%s_en' % field_name
        params = {field_name_de: value_de, field_name_en: value_en}

        n = models.TestModel.objects.create(**params)
        # Language is set to 'de' at this point
        self.failUnlessEqual(get_language(), 'de')
        self.failUnlessEqual(getattr(n, field_name), value_de)
        self.failUnlessEqual(getattr(n, field_name_de), value_de)
        self.failUnlessEqual(getattr(n, field_name_en), value_en)
        # Now switch to "en"
        trans_real.activate("en")
        self.failUnlessEqual(get_language(), "en")
        # Should now be return the english one (just by switching the language)
        self.failUnlessEqual(getattr(n, field_name), value_en)
        # But explicit language fields hold their values
        self.failUnlessEqual(getattr(n, field_name_de), value_de)
        self.failUnlessEqual(getattr(n, field_name_en), value_en)

        n = models.TestModel.objects.create(**params)
        n.save()
        # Language is set to "en" at this point
        self.failUnlessEqual(get_language(), "en")
        self.failUnlessEqual(getattr(n, field_name), value_en)
        self.failUnlessEqual(getattr(n, field_name_de), value_de)
        self.failUnlessEqual(getattr(n, field_name_en), value_en)
        trans_real.activate('de')
        self.failUnlessEqual(get_language(), 'de')
        self.failUnlessEqual(getattr(n, field_name), value_de)

        if deactivate:
            trans_real.deactivate()

    def test_rule1(self):
        """
        Basic CharField/TextField test.
        """
        title1_de = "title de"
        title1_en = "title en"
        text_de = "Dies ist ein deutscher Satz"
        text_en = "This is an english sentence"

        self._test_field(field_name='title', value_de=title1_de, value_en=title1_en)
        self._test_field(field_name='text', value_de=text_de, value_en=text_en)

    def test_rule1_url_field(self):
        self._test_field(field_name='url',
                         value_de='http://www.google.de',
                         value_en='http://www.google.com')

    def test_rule1_email_field(self):
        self._test_field(field_name='email',
                         value_de='django-modeltranslation@googlecode.de',
                         value_en='django-modeltranslation@googlecode.com')


class ModeltranslationTestRule2(ModeltranslationTestBase):
    """
    Rule 2: Assigning a value to the original field updates the value
    in the associated current language translation field.
    """
    def _test_field(self, field_name, value1_de, value1_en, value2, value3,
                    deactivate=True):
        field_name_de = '%s_de' % field_name
        field_name_en = '%s_en' % field_name
        params = {field_name_de: value1_de, field_name_en: value1_en}

        self.failUnlessEqual(get_language(), 'de')
        n = models.TestModel.objects.create(**params)
        self.failUnlessEqual(getattr(n, field_name), value1_de)
        self.failUnlessEqual(getattr(n, field_name_de), value1_de)
        self.failUnlessEqual(getattr(n, field_name_en), value1_en)

        setattr(n, field_name, value2)
        n.save()
        self.failUnlessEqual(getattr(n, field_name), value2)
        self.failUnlessEqual(getattr(n, field_name_de), value2)
        self.failUnlessEqual(getattr(n, field_name_en), value1_en)

        trans_real.activate("en")
        self.failUnlessEqual(get_language(), "en")

        setattr(n, field_name, value3)
        setattr(n, field_name_de, value1_de)
        n.save()
        self.failUnlessEqual(getattr(n, field_name), value3)
        self.failUnlessEqual(getattr(n, field_name_en), value3)
        self.failUnlessEqual(getattr(n, field_name_de), value1_de)

        if deactivate:
            trans_real.deactivate()

    def test_rule2(self):
        """
        Basic CharField/TextField test.
        """
        self._test_field(field_name='title',
                         value1_de='title de',
                         value1_en='title en',
                         value2='Neuer Titel',
                         value3='new title')

    def test_rule2_url_field(self):
        self._test_field(field_name='url',
                         value1_de='http://www.google.de',
                         value1_en='http://www.google.com',
                         value2='http://www.google.at',
                         value3='http://www.google.co.uk')

    def test_rule2_email_field(self):
        self._test_field(field_name='email',
                         value1_de='django-modeltranslation@googlecode.de',
                         value1_en='django-modeltranslation@googlecode.com',
                         value2='django-modeltranslation@googlecode.at',
                         value3='django-modeltranslation@googlecode.co.uk')


class ModeltranslationTestRule3(ModeltranslationTestBase):
    """
    Rule 3: If both fields - the original and the current language translation
    field - are updated at the same time, the current language translation
    field wins.
    """

    def test_rule3(self):
        self.failUnlessEqual(get_language(), 'de')
        title = 'title de'

        # Normal behaviour
        n = models.TestModel(title='foo')
        self.assertEqual(n.title, 'foo')
        self.assertEqual(n.title_de, 'foo')
        self.assertEqual(n.title_en, None)

        # constructor
        n = models.TestModel(title_de=title, title='foo')
        self.assertEqual(n.title, title)
        self.assertEqual(n.title_de, title)
        self.assertEqual(n.title_en, None)

        # object.create
        n = models.TestModel.objects.create(title_de=title, title='foo')
        self.assertEqual(n.title, title)
        self.assertEqual(n.title_de, title)
        self.assertEqual(n.title_en, None)

        # Database save/load
        n = models.TestModel.objects.get(title_de=title)
        self.assertEqual(n.title, title)
        self.assertEqual(n.title_de, title)
        self.assertEqual(n.title_en, None)

        # This is not subject to Rule 3, because updates are not *at the ame time*
        n = models.TestModel()
        n.title_de = title
        n.title = 'foo'
        self.assertEqual(n.title, 'foo')
        self.assertEqual(n.title_de, 'foo')
        self.assertEqual(n.title_en, None)

    @staticmethod
    def _index(list, element):
        for i, el in enumerate(list):
            if el is element:
                return i
        raise ValueError

    def test_rule3_internals(self):
        # Rule 3 work because translation fields are added to model field list
        # later than original field.
        original = models.TestModel._meta.get_field('title')
        translated_de = models.TestModel._meta.get_field('title_de')
        translated_en = models.TestModel._meta.get_field('title_en')
        fields = models.TestModel._meta.fields
        # Here we cannot use simple list.index, because Field has overloaded __cmp__
        self.assertTrue(self._index(fields, original) < self._index(fields, translated_de))
        self.assertTrue(self._index(fields, original) < self._index(fields, translated_en))


class ModelValidationTest(ModeltranslationTestBase):
    """
    Tests if a translation model field validates correctly.
    """
    def assertRaisesValidation(self, func):
        try:
            func()
        except ValidationError, e:
            return e.message_dict
        self.fail('ValidationError not raised.')

    def _test_model_validation(self, field_name, invalid_value, valid_value):
        """
        Generic model field validation test.
        """
        field_name_de = '%s_de' % field_name
        field_name_en = '%s_en' % field_name
        # Title need to be passed here - otherwise it would not validate
        params = {'title_de': 'title de', 'title_en': 'title en', field_name: invalid_value}

        n = models.TestModel.objects.create(**params)

        # First check the original field
        # Expect that the validation object contains an error
        errors = self.assertRaisesValidation(n.full_clean)
        self.assertIn(field_name, errors)

        # Set translation field to a valid value
        # Language is set to 'de' at this point
        self.failUnlessEqual(get_language(), 'de')
        setattr(n, field_name_de, valid_value)
        n.full_clean()

        # All language fields are validated even though original field validation raise no error
        setattr(n, field_name_en, invalid_value)
        errors = self.assertRaisesValidation(n.full_clean)
        self.assertNotIn(field_name, errors)
        self.assertIn(field_name_en, errors)

        # When language is changed to en, the original field also doesn't validate
        with override('en'):
            setattr(n, field_name_en, invalid_value)
            errors = self.assertRaisesValidation(n.full_clean)
            self.assertIn(field_name, errors)
            self.assertIn(field_name_en, errors)

        # Set translation field to an invalid value
        setattr(n, field_name_en, valid_value)
        setattr(n, field_name_de, invalid_value)
        # Expect that the validation object contains an error for url_de
        errors = self.assertRaisesValidation(n.full_clean)
        self.assertIn(field_name, errors)
        self.assertIn(field_name_de, errors)

    def test_model_validation_required(self):
        """
        General test for CharField: if required/blank is handled properly.
        """
        # Create an object without title (which is required)
        n = models.TestModel.objects.create(text='Testtext')

        # First check the original field
        # Expect that the validation object contains an error for title
        errors = self.assertRaisesValidation(n.full_clean)
        self.assertIn('title', errors)
        n.save()

        # Check the translation field
        # Language is set to 'de' at this point
        self.failUnlessEqual(get_language(), 'de')
        # Set translation field to a valid title
        n.title_de = 'Title'
        n.full_clean()

        # Change language to en
        # Now validation fails, because current language (en) title is empty
        # So requirement validation depends on current language
        with override('en'):
            errors = self.assertRaisesValidation(n.full_clean)
            self.assertIn('title', errors)

            # However, with fallback language (most cases), it validates (because empty title
            # falls back to title_de):
            with default_fallback():
                n.full_clean()

        # Set translation field to an empty title
        n.title_de = None
        # Even though the original field isn't optional, translation fields are
        # per definition always optional. So we expect that the validation
        # object contains no error for title_de.
        # However, title still raises error, since it points to empty title_de
        errors = self.assertRaisesValidation(n.full_clean)
        self.assertNotIn('title_de', errors)
        self.assertIn('title', errors)

    def test_model_validation_url_field(self):
        self._test_model_validation(
            field_name='url',
            invalid_value='foo en',
            valid_value='http://code.google.com/p/django-modeltranslation/')

    def test_model_validation_email_field(self):
        self._test_model_validation(
            field_name='email', invalid_value='foo en',
            valid_value='django-modeltranslation@googlecode.com')


class ModelInheritanceTest(ModeltranslationTestBase):
    """Tests for inheritance support in modeltranslation."""
    def test_abstract_inheritance(self):
        field_names_b = models.AbstractModelB._meta.get_all_field_names()
        self.failIf('titled' in field_names_b)
        self.failIf('titled_de' in field_names_b)
        self.failIf('titled_en' in field_names_b)

    def test_multitable_inheritance(self):
        field_names_a = models.MultitableModelA._meta.get_all_field_names()
        self.failUnless('titlea' in field_names_a)
        self.failUnless('titlea_de' in field_names_a)
        self.failUnless('titlea_en' in field_names_a)

        field_names_b = models.MultitableModelB._meta.get_all_field_names()
        self.failUnless('titlea' in field_names_b)
        self.failUnless('titlea_de' in field_names_b)
        self.failUnless('titlea_en' in field_names_b)
        self.failUnless('titleb' in field_names_b)
        self.failUnless('titleb_de' in field_names_b)
        self.failUnless('titleb_en' in field_names_b)

        field_names_c = models.MultitableModelC._meta.get_all_field_names()
        self.failUnless('titlea' in field_names_c)
        self.failUnless('titlea_de' in field_names_c)
        self.failUnless('titlea_en' in field_names_c)
        self.failUnless('titleb' in field_names_c)
        self.failUnless('titleb_de' in field_names_c)
        self.failUnless('titleb_en' in field_names_c)
        self.failUnless('titlec' in field_names_c)
        self.failUnless('titlec_de' in field_names_c)
        self.failUnless('titlec_en' in field_names_c)

        field_names_d = models.MultitableModelD._meta.get_all_field_names()
        self.failUnless('titlea' in field_names_d)
        self.failUnless('titlea_de' in field_names_d)
        self.failUnless('titlea_en' in field_names_d)
        self.failUnless('titleb' in field_names_d)
        self.failUnless('titleb_de' in field_names_d)
        self.failUnless('titleb_en' in field_names_d)
        self.failUnless('titled' in field_names_d)

    def test_inheritance(self):
        def assertLocalFields(model, local_fields):
            # Proper fields are inherited.
            opts = translator.translator.get_options_for_model(model)
            self.assertEqual(set(opts.local_fields.keys()), set(local_fields))
            # Local translation fields are created on the model.
            model_local_fields = [f.name for f in model._meta.local_fields]
            for field in local_fields:
                for lang in mt_settings.AVAILABLE_LANGUAGES:
                    translation_field = build_localized_fieldname(field, lang)
                    self.assertTrue(translation_field in model_local_fields)

        def assertFields(model, fields):
            # The given fields are inherited.
            opts = translator.translator.get_options_for_model(model)
            self.assertEqual(set(opts.fields.keys()), set(fields))
            # Inherited translation fields are available on the model.
            model_fields = model._meta.get_all_field_names()
            for field in fields:
                for lang in mt_settings.AVAILABLE_LANGUAGES:
                    translation_field = build_localized_fieldname(field, lang)
                    self.assertTrue(translation_field in model_fields)

        # Translation fields can be declared on abstract classes.
        assertLocalFields(models.Slugged, ('slug',))
        assertLocalFields(models.MetaData, ('keywords',))
        assertLocalFields(models.RichText, ('content',))
        # Local fields are inherited from abstract superclasses.
        assertLocalFields(models.Displayable, ('slug', 'keywords',))
        assertLocalFields(models.Page, ('slug', 'keywords', 'title',))
        # But not from concrete superclasses.
        assertLocalFields(models.RichTextPage, ('content',))

        # Fields inherited from concrete models are also available.
        assertFields(models.Slugged, ('slug',))
        assertFields(models.Page, ('slug', 'keywords', 'title',))
        assertFields(models.RichTextPage, ('slug', 'keywords', 'title',
                                           'content',))


class ModelInheritanceFieldAggregationTest(ModeltranslationTestBase):
    """
    Tests for inheritance support with field aggregation
    in modeltranslation.
    """
    def test_field_aggregation(self):
        clsb = FieldInheritanceCTranslationOptions
        self.failUnless('titlea' in clsb.fields)
        self.failUnless('titleb' in clsb.fields)
        self.failUnless('titlec' in clsb.fields)
        self.failUnlessEqual(3, len(clsb.fields))
        self.failUnlessEqual(tuple, type(clsb.fields))

    def test_multi_inheritance(self):
        clsb = FieldInheritanceETranslationOptions
        self.failUnless('titlea' in clsb.fields)
        self.failUnless('titleb' in clsb.fields)
        self.failUnless('titlec' in clsb.fields)
        self.failUnless('titled' in clsb.fields)
        self.failUnless('titlee' in clsb.fields)
        self.failUnlessEqual(5, len(clsb.fields))  # there are no repetitions


class UpdateCommandTest(ModeltranslationTestBase):
    def test_update_command(self):
        # Here it would be convenient to use fixtures - unfortunately,
        # fixtures loader doesn't use raw sql but rather creates objects,
        # so translation descriptor affects result and we cannot set the
        # 'original' field value.
        pk1 = models.TestModel.objects.create(title_de='').pk
        pk2 = models.TestModel.objects.create(title_de='already').pk
        # Due to ``rewrite(False)`` here, original field will be affected.
        models.TestModel.objects.all().rewrite(False).update(title='initial')

        # Check raw data using ``values``
        obj1 = models.TestModel.objects.filter(pk=pk1).values()[0]
        obj2 = models.TestModel.objects.filter(pk=pk2).values()[0]
        self.assertEqual('', obj1['title_de'])
        self.assertEqual('initial', obj1['title'])
        self.assertEqual('already', obj2['title_de'])
        self.assertEqual('initial', obj2['title'])

        call_command('update_translation_fields', verbosity=0)

        obj1 = models.TestModel.objects.get(pk=pk1)
        obj2 = models.TestModel.objects.get(pk=pk2)
        self.assertEqual('initial', obj1.title_de)
        self.assertEqual('already', obj2.title_de)


class TranslationAdminTest(ModeltranslationTestBase):
    def setUp(self):
        trans_real.activate('de')
        self.test_obj = models.TestModel.objects.create(
            title='Testtitle', text='Testtext')
        self.site = AdminSite()

    def tearDown(self):
        trans_real.deactivate()
        self.test_obj.delete()

    def test_default_fields(self):
        class TestModelAdmin(admin.TranslationAdmin):
            pass

        ma = TestModelAdmin(models.TestModel, self.site)
        self.assertEqual(
            ma.get_form(request).base_fields.keys(),
            ['title_de', 'title_en', 'text_de', 'text_en', 'url_de', 'url_en',
             'email_de', 'email_en'])

    def test_default_fieldsets(self):
        class TestModelAdmin(admin.TranslationAdmin):
            pass

        ma = TestModelAdmin(models.TestModel, self.site)
        # We expect that the original field is excluded and only the
        # translation fields are included in fields
        fields = ['title_de', 'title_en', 'text_de', 'text_en',
                  'url_de', 'url_en', 'email_de', 'email_en']
        self.assertEqual(
            ma.get_fieldsets(request), [(None, {'fields': fields})])
        self.assertEqual(
            ma.get_fieldsets(request, self.test_obj),
            [(None, {'fields': fields})])

    def test_field_arguments(self):
        class TestModelAdmin(admin.TranslationAdmin):
            fields = ['title']

        ma = TestModelAdmin(models.TestModel, self.site)
        fields = ['title_de', 'title_en']
        self.assertEqual(ma.get_form(request).base_fields.keys(), fields)
        self.assertEqual(
            ma.get_form(request, self.test_obj).base_fields.keys(), fields)

    def test_field_arguments_restricted_on_form(self):
        # Using `fields`.
        class TestModelAdmin(admin.TranslationAdmin):
            fields = ['title']

        ma = TestModelAdmin(models.TestModel, self.site)
        fields = ['title_de', 'title_en']
        self.assertEqual(ma.get_form(request).base_fields.keys(), fields)
        self.assertEqual(
            ma.get_form(request, self.test_obj).base_fields.keys(), fields)

        # Using `fieldsets`.
        class TestModelAdmin(admin.TranslationAdmin):
            fieldsets = [(None, {'fields': ['title']})]

        ma = TestModelAdmin(models.TestModel, self.site)
        self.assertEqual(ma.get_form(request).base_fields.keys(), fields)
        self.assertEqual(
            ma.get_form(request, self.test_obj).base_fields.keys(), fields)

        # Using `exclude`.
        class TestModelAdmin(admin.TranslationAdmin):
            exclude = ['url', 'email']

        ma = TestModelAdmin(models.TestModel, self.site)
        fields = ['title_de', 'title_en', 'text_de', 'text_en']
        self.assertEqual(
            ma.get_form(request).base_fields.keys(), fields)

        # You can also pass a tuple to `exclude`.
        class TestModelAdmin(admin.TranslationAdmin):
            exclude = ('url', 'email')

        ma = TestModelAdmin(models.TestModel, self.site)
        self.assertEqual(
            ma.get_form(request).base_fields.keys(), fields)
        self.assertEqual(
            ma.get_form(request, self.test_obj).base_fields.keys(), fields)

        # Using `fields` and `exclude`.
        class TestModelAdmin(admin.TranslationAdmin):
            fields = ['title', 'url']
            exclude = ['url']

        ma = TestModelAdmin(models.TestModel, self.site)
        self.assertEqual(
            ma.get_form(request).base_fields.keys(), ['title_de', 'title_en'])

        # Using `readonly_fields`.
        class TestModelAdmin(admin.TranslationAdmin):
            fields = ['title', 'url']
            readonly_fields = ['url']

        ma = TestModelAdmin(models.TestModel, self.site)
        self.assertEqual(
            ma.get_form(request).base_fields.keys(), ['title_de', 'title_en'])

        # Using grouped fields.
        # Note: Current implementation flattens the nested fields
        class TestModelAdmin(admin.TranslationAdmin):
            fields = (('title', 'url'), 'email',)

        ma = TestModelAdmin(models.TestModel, self.site)
        self.assertEqual(
            ma.get_form(request).base_fields.keys(),
            ['title_de', 'title_en', 'url_de', 'url_en', 'email_de', 'email_en'])

        # Using grouped fields in `fieldsets`.
        class TestModelAdmin(admin.TranslationAdmin):
            fieldsets = [(None, {'fields': ('email', ('title', 'url'))})]

        ma = TestModelAdmin(models.TestModel, self.site)
        fields = ['email_de', 'email_en', 'title_de', 'title_en', 'url_de', 'url_en']
        self.assertEqual(ma.get_form(request).base_fields.keys(), fields)
        self.assertEqual(
            ma.get_form(request, self.test_obj).base_fields.keys(), fields)

    def test_field_arguments_restricted_on_custom_form(self):
        # Using `fields`.
        class TestModelForm(forms.ModelForm):
            class Meta:
                model = models.TestModel
                fields = ['url', 'email']

        class TestModelAdmin(admin.TranslationAdmin):
            form = TestModelForm

        ma = TestModelAdmin(models.TestModel, self.site)
        fields = ['url_de', 'url_en', 'email_de', 'email_en']
        self.assertEqual(
            ma.get_form(request).base_fields.keys(), fields)
        self.assertEqual(
            ma.get_form(request, self.test_obj).base_fields.keys(), fields)

        # Using `exclude`.
        class TestModelForm(forms.ModelForm):
            class Meta:
                model = models.TestModel
                exclude = ['url', 'email']

        class TestModelAdmin(admin.TranslationAdmin):
            form = TestModelForm

        ma = TestModelAdmin(models.TestModel, self.site)
        fields = ['title_de', 'title_en', 'text_de', 'text_en']
        self.assertEqual(
            ma.get_form(request).base_fields.keys(), fields)
        self.assertEqual(
            ma.get_form(request, self.test_obj).base_fields.keys(), fields)

        # If both, the custom form an the ModelAdmin define an `exclude`
        # option, the ModelAdmin wins. This is Django behaviour.
        class TestModelAdmin(admin.TranslationAdmin):
            form = TestModelForm
            exclude = ['url']

        ma = TestModelAdmin(models.TestModel, self.site)
        fields = ['title_de', 'title_en', 'text_de', 'text_en', 'email_de',
                  'email_en']
        self.assertEqual(
            ma.get_form(request).base_fields.keys(), fields)
        self.assertEqual(
            ma.get_form(request, self.test_obj).base_fields.keys(), fields)

        # Same for `fields`.
        class TestModelForm(forms.ModelForm):
            class Meta:
                model = models.TestModel
                fields = ['text', 'title']

        class TestModelAdmin(admin.TranslationAdmin):
            form = TestModelForm
            fields = ['email']

        ma = TestModelAdmin(models.TestModel, self.site)
        fields = ['email_de', 'email_en']
        self.assertEqual(
            ma.get_form(request).base_fields.keys(), fields)
        self.assertEqual(
            ma.get_form(request, self.test_obj).base_fields.keys(), fields)

    def test_inline_fieldsets(self):
        class DataInline(admin.TranslationStackedInline):
            model = models.DataModel
            fieldsets = [
                ('Test', {'fields': ('data',)})
            ]

        class TestModelAdmin(admin.TranslationAdmin):
            exclude = ('title', 'text',)
            inlines = [DataInline]

        class DataTranslationOptions(translator.TranslationOptions):
            fields = ('data',)

        translator.translator.register(models.DataModel,
                                       DataTranslationOptions)
        ma = TestModelAdmin(models.TestModel, self.site)

        fieldsets = [('Test', {'fields': ['data_de', 'data_en']})]

        try:
            ma_fieldsets = ma.get_inline_instances(
                request)[0].get_fieldsets(request)
        except AttributeError:  # Django 1.3 fallback
            ma_fieldsets = ma.inlines[0](
                models.TestModel, self.site).get_fieldsets(request)
        self.assertEqual(ma_fieldsets, fieldsets)

        try:
            ma_fieldsets = ma.get_inline_instances(
                request)[0].get_fieldsets(request, self.test_obj)
        except AttributeError:  # Django 1.3 fallback
            ma_fieldsets = ma.inlines[0](
                models.TestModel, self.site).get_fieldsets(request, self.test_obj)
        self.assertEqual(ma_fieldsets, fieldsets)

        # Remove translation for DataModel
        translator.translator.unregister(models.DataModel)

    def test_build_css_class(self):
        fields = {
            'foo_en': 'foo-en', 'foo_es_ar': 'foo-es_ar',
            'foo_bar_de': 'foo_bar-de',
            '_foo_en': '_foo-en', '_foo_es_ar': '_foo-es_ar',
            '_foo_bar_de': '_foo_bar-de',
            'foo__en': 'foo_-en', 'foo__es_ar': 'foo_-es_ar',
            'foo_bar__de': 'foo_bar_-de',
        }
        for field, css in fields.items():
            self.assertEqual(build_css_class(field), css)

    def test_multitable_inheritance(self):
        class MultitableModelAAdmin(admin.TranslationAdmin):
            pass

        class MultitableModelBAdmin(admin.TranslationAdmin):
            pass

        maa = MultitableModelAAdmin(models.MultitableModelA, self.site)
        mab = MultitableModelBAdmin(models.MultitableModelB, self.site)

        self.assertEqual(maa.get_form(request).base_fields.keys(),
                         ['titlea_de', 'titlea_en'])
        self.assertEqual(mab.get_form(request).base_fields.keys(),
                         ['titlea_de', 'titlea_en', 'titleb_de', 'titleb_en'])


class TestManager(ModeltranslationTestBase):
    def setUp(self):
        # In this test case the default language is en, not de.
        trans_real.activate('en')

    def tearDown(self):
        # Settings may be loaded by translator, resulting in a different fallback.
        trans_real.activate('de')
        reload(mt_settings)

    def test_filter_update(self):
        """Test if filtering and updating is language-aware."""
        n = models.ManagerTestModel(title='')
        n.title_en = 'en'
        n.title_de = 'de'
        n.save()

        m = models.ManagerTestModel(title='')
        m.title_en = 'title en'
        m.title_de = 'de'
        m.save()

        self.assertEqual('en', get_language())

        self.assertEqual(0, models.ManagerTestModel.objects.filter(title='de').count())
        self.assertEqual(1, models.ManagerTestModel.objects.filter(title='en').count())
        # Spanning works
        self.assertEqual(2, models.ManagerTestModel.objects.filter(title__contains='en').count())

        with override('de'):
            self.assertEqual(2, models.ManagerTestModel.objects.filter(title='de').count())
            self.assertEqual(0, models.ManagerTestModel.objects.filter(title='en').count())
            # Spanning works
            self.assertEqual(2, models.ManagerTestModel.objects.filter(title__endswith='e').count())

            # Still possible to use explicit language version
            self.assertEqual(1, models.ManagerTestModel.objects.filter(title_en='en').count())
            self.assertEqual(2, models.ManagerTestModel.objects.filter(
                             title_en__contains='en').count())

            models.ManagerTestModel.objects.update(title='new')
            self.assertEqual(2, models.ManagerTestModel.objects.filter(title='new').count())
            n = models.ManagerTestModel.objects.get(pk=n.pk)
            m = models.ManagerTestModel.objects.get(pk=m.pk)
            self.assertEqual('en', n.title_en)
            self.assertEqual('new', n.title_de)
            self.assertEqual('title en', m.title_en)
            self.assertEqual('new', m.title_de)

    def test_q(self):
        """Test if Q queries are rewritten."""
        n = models.ManagerTestModel(title='')
        n.title_en = 'en'
        n.title_de = 'de'
        n.save()

        self.assertEqual('en', get_language())
        self.assertEqual(0, models.ManagerTestModel.objects.filter(Q(title='de')
                                                                   | Q(pk=42)).count())
        self.assertEqual(1, models.ManagerTestModel.objects.filter(Q(title='en')
                                                                   | Q(pk=42)).count())

        with override('de'):
            self.assertEqual(1, models.ManagerTestModel.objects.filter(Q(title='de')
                                                                       | Q(pk=42)).count())
            self.assertEqual(0, models.ManagerTestModel.objects.filter(Q(title='en')
                                                                       | Q(pk=42)).count())

    def test_f(self):
        """Test if F queries are rewritten."""
        n = models.ManagerTestModel.objects.create(visits_en=1, visits_de=2)

        self.assertEqual('en', get_language())
        models.ManagerTestModel.objects.update(visits=F('visits') + 10)
        n = models.ManagerTestModel.objects.all()[0]
        self.assertEqual(n.visits_en, 11)
        self.assertEqual(n.visits_de, 2)

        with override('de'):
            models.ManagerTestModel.objects.update(visits=F('visits') + 20)
            n = models.ManagerTestModel.objects.all()[0]
            self.assertEqual(n.visits_en, 11)
            self.assertEqual(n.visits_de, 22)

    def test_order_by(self):
        """Check that field names are rewritten in order_by keys."""
        manager = models.ManagerTestModel.objects
        manager.create(title='a')
        m = manager.create(title='b')
        manager.create(title='c')
        with override('de'):
            # Make the order of the 'title' column different.
            m.title = 'd'
            m.save()
        titles_asc = tuple(m.title for m in manager.order_by('title'))
        titles_desc = tuple(m.title for m in manager.order_by('-title'))
        self.assertEqual(titles_asc, ('a', 'b', 'c'))
        self.assertEqual(titles_desc, ('c', 'b', 'a'))

    def test_order_by_meta(self):
        """Check that meta ordering is rewritten."""
        manager = models.ManagerTestModel.objects
        manager.create(title='more_de', visits_en=1, visits_de=2)
        manager.create(title='more_en', visits_en=2, visits_de=1)
        manager.create(title='most', visits_en=3, visits_de=3)
        manager.create(title='least', visits_en=0, visits_de=0)

        # Ordering descending with visits_en
        titles_for_en = tuple(m.title_en for m in manager.all())
        with override('de'):
            # Ordering descending with visits_de
            titles_for_de = tuple(m.title_en for m in manager.all())

        self.assertEqual(titles_for_en, ('most', 'more_en', 'more_de', 'least'))
        self.assertEqual(titles_for_de, ('most', 'more_de', 'more_en', 'least'))

    def test_custom_manager(self):
        """Test if user-defined manager is still working"""
        n = models.CustomManagerTestModel(title='')
        n.title_en = 'enigma'
        n.title_de = 'foo'
        n.save()

        m = models.CustomManagerTestModel(title='')
        m.title_en = 'enigma'
        m.title_de = 'bar'
        m.save()

        # Custom method
        self.assertEqual('bar', models.CustomManagerTestModel.objects.foo())

        # Ensure that get_query_set is working - filter objects to those with 'a' in title
        self.assertEqual('en', get_language())
        self.assertEqual(2, models.CustomManagerTestModel.objects.count())
        with override('de'):
            self.assertEqual(1, models.CustomManagerTestModel.objects.count())

    def test_custom_manager2(self):
        """Test if user-defined queryset is still working"""
        from modeltranslation.manager import MultilingualManager, MultilingualQuerySet
        manager = models.CustomManager2TestModel.objects
        self.assertTrue(isinstance(manager, models.CustomManager2))
        self.assertTrue(isinstance(manager, MultilingualManager))
        qs = manager.all()
        self.assertTrue(isinstance(qs, models.CustomQuerySet))
        self.assertTrue(isinstance(qs, MultilingualQuerySet))

    def test_creation(self):
        """Test if field are rewritten in create."""
        self.assertEqual('en', get_language())
        n = models.ManagerTestModel.objects.create(title='foo')
        self.assertEqual('foo', n.title_en)
        self.assertEqual(None, n.title_de)
        self.assertEqual('foo', n.title)

        # The same result
        n = models.ManagerTestModel.objects.create(title_en='foo')
        self.assertEqual('foo', n.title_en)
        self.assertEqual(None, n.title_de)
        self.assertEqual('foo', n.title)

        # Language suffixed version wins
        n = models.ManagerTestModel.objects.create(title='bar', title_en='foo')
        self.assertEqual('foo', n.title_en)
        self.assertEqual(None, n.title_de)
        self.assertEqual('foo', n.title)

    def test_creation_population(self):
        """Test if language fields are populated with default value on creation."""
        n = models.ManagerTestModel.objects.create(title='foo', _populate=True)
        self.assertEqual('foo', n.title_en)
        self.assertEqual('foo', n.title_de)
        self.assertEqual('foo', n.title)

        # You can specify some language...
        n = models.ManagerTestModel.objects.create(title='foo', title_de='bar', _populate=True)
        self.assertEqual('foo', n.title_en)
        self.assertEqual('bar', n.title_de)
        self.assertEqual('foo', n.title)

        # ... but remember that still original attribute points to current language
        # TODO: This kind of behaviour seems hardly doable for fixtures.
#        self.assertEqual('en', get_language())
#        n = models.ManagerTestModel.objects.create(title='foo', title_en='bar', _populate=True)
#        self.assertEqual('bar', n.title_en)
#        # self.assertEqual('foo', n.title_de)
#        self.assertEqual('bar', n.title)  # points to en
#        with override('de'):
#            self.assertEqual('foo', n.title)  # points to de
#        self.assertEqual('en', get_language())

        # This feature (for backward-compatibility) require _populate keyword...
        n = models.ManagerTestModel.objects.create(title='foo')
        self.assertEqual('foo', n.title_en)
        self.assertEqual(None, n.title_de)
        self.assertEqual('foo', n.title)

        # Populate ``default`` fills just the default translation.
        # TODO: Having more languages would make these tests more meaningful.
        qs = models.ManagerTestModel.objects
        m = qs.create(title='foo', description='bar', _populate='default')
        self.assertEqual('foo', m.title_de)
        self.assertEqual('foo', m.title_en)
        self.assertEqual('bar', m.description_de)
        self.assertEqual('bar', m.description_en)
        with override('de'):
            m = qs.create(title='foo', description='bar', _populate='default')
            self.assertEqual('foo', m.title_de)
            self.assertEqual(None, m.title_en)
            self.assertEqual('bar', m.description_de)
            self.assertEqual(None, m.description_en)

        # Populate ``required`` fills just non-nullable default translations.
        qs = models.ManagerTestModel.objects
        m = qs.create(title='foo', description='bar', _populate='required')
        self.assertEqual('foo', m.title_de)
        self.assertEqual('foo', m.title_en)
        self.assertEqual(None, m.description_de)
        self.assertEqual('bar', m.description_en)
        with override('de'):
            m = qs.create(title='foo', description='bar', _populate='required')
            self.assertEqual('foo', m.title_de)
            self.assertEqual(None, m.title_en)
            self.assertEqual('bar', m.description_de)
            self.assertEqual(None, m.description_en)

        # Populate may be used as a manager toggle.
        m = qs.populate(False).create(title='foo')
        self.assertEqual('foo', m.title_en)
        self.assertEqual(None, m.title_de)
        m = qs.populate(True).create(title='foo')
        self.assertEqual('foo', m.title_en)
        self.assertEqual('foo', m.title_de)

        # ... or MODELTRANSLATION_AUTO_POPULATE setting
        with reload_override_settings(MODELTRANSLATION_AUTO_POPULATE=True):
            self.assertEqual(True, mt_settings.AUTO_POPULATE)
            n = models.ManagerTestModel.objects.create(title='foo')
            self.assertEqual('foo', n.title_en)
            self.assertEqual('foo', n.title_de)
            self.assertEqual('foo', n.title)

            # _populate keyword has highest priority
            n = models.ManagerTestModel.objects.create(title='foo', _populate=False)
            self.assertEqual('foo', n.title_en)
            self.assertEqual(None, n.title_de)
            self.assertEqual('foo', n.title)

    def test_get_or_create_population(self):
        """
        Populate may be used with ``get_or_create``.
        """
        qs = models.ManagerTestModel.objects
        m1, created1 = qs.get_or_create(title='aaa', _populate=True)
        m2, created2 = qs.get_or_create(title='aaa', _populate=True)
        self.assertTrue(created1)
        self.assertFalse(created2)
        self.assertEqual(m1, m2)
        self.assertEqual('aaa', m1.title_en)
        self.assertEqual('aaa', m1.title_de)

    def test_fixture_population(self):
        """
        Test that a fixture with values only for the original fields
        does not result in missing default translations for (original)
        non-nullable fields.
        """
        with auto_populate('required'):
            call_command('loaddata', 'fixture.json', verbosity=0)
            m = models.TestModel.objects.get()
            self.assertEqual(m.title_en, 'foo')
            self.assertEqual(m.title_de, 'foo')
            self.assertEqual(m.text_en, 'bar')
            self.assertEqual(m.text_de, None)<|MERGE_RESOLUTION|>--- conflicted
+++ resolved
@@ -33,11 +33,8 @@
                                                 FieldInheritanceCTranslationOptions,
                                                 FieldInheritanceETranslationOptions)
 from modeltranslation.tests.test_settings import TEST_SETTINGS
-<<<<<<< HEAD
-from modeltranslation.utils import build_css_class, auto_populate
-=======
-from modeltranslation.utils import build_css_class, build_localized_fieldname
->>>>>>> 3cca88e3
+from modeltranslation.utils import (build_css_class, build_localized_fieldname,
+                                    auto_populate)
 
 try:
     from django.test.utils import override_settings
