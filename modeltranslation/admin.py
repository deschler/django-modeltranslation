--- conflicted
+++ resolved
@@ -8,18 +8,11 @@
 from modeltranslation import settings as mt_settings
 from modeltranslation.translator import translator
 from modeltranslation.utils import (
-<<<<<<< HEAD
-    get_translation_fields,
-=======
->>>>>>> c68104c5
     build_css_class,
     build_localized_fieldname,
     get_language,
     get_language_bidi,
-<<<<<<< HEAD
-=======
     get_translation_fields,
->>>>>>> c68104c5
     unique,
 )
 from modeltranslation.widgets import ClearableWidgetWrapper
@@ -50,15 +43,9 @@
             return [(None, {'fields': self.replace_orig_field(self.get_fields(request, obj))})]
         return None
 
-<<<<<<< HEAD
-    def formfield_for_dbfield(self, db_field, **kwargs):
-        field = super(TranslationBaseModelAdmin, self).formfield_for_dbfield(db_field, **kwargs)
-        self.patch_translation_field(db_field, field, **kwargs)
-=======
     def formfield_for_dbfield(self, db_field, request, **kwargs):
         field = super().formfield_for_dbfield(db_field, request, **kwargs)
         self.patch_translation_field(db_field, field, request, **kwargs)
->>>>>>> c68104c5
         return field
 
     def patch_translation_field(self, db_field, field, **kwargs):
@@ -75,11 +62,7 @@
         except AttributeError:
             pass
         else:
-<<<<<<< HEAD
-            orig_formfield = self.formfield_for_dbfield(orig_field, **kwargs)
-=======
             orig_formfield = self.formfield_for_dbfield(orig_field, request, **kwargs)
->>>>>>> c68104c5
             field.widget = deepcopy(orig_formfield.widget)
             attrs = field.widget.attrs
             # if any widget attrs are defined on the form they should be copied
