--- conflicted
+++ resolved
@@ -13,19 +13,14 @@
 from modeltranslation.settings import DEFAULT_LANGUAGE
 from modeltranslation.translator import translator
 from modeltranslation.utils import (
-<<<<<<< HEAD
-    get_translation_fields, build_css_class, build_localized_fieldname, get_language)
-from modeltranslation.widgets import (ClearableAdminTextInputWidget,
-                                      ClearableAdminTextareaWidget)
+    get_translation_fields, build_css_class, build_localized_fieldname, get_language, unique)
+from modeltranslation.widgets import ClearableAdminTextInputWidget, ClearableAdminTextareaWidget
 
 
 FORMFIELD_FOR_DBFIELD_DEFAULTS = {
     models.CharField: {'widget': ClearableAdminTextInputWidget},
     models.TextField: {'widget': ClearableAdminTextareaWidget},
 }
-=======
-    get_translation_fields, build_css_class, build_localized_fieldname, get_language, unique)
->>>>>>> 1ba28241
 
 
 class TranslationBaseModelAdmin(BaseModelAdmin):
