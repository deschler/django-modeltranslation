--- conflicted
+++ resolved
@@ -1,10 +1,6 @@
 # -*- coding: utf-8 -*-
-<<<<<<< HEAD
 from contextlib import contextmanager
 
-from django.conf import global_settings
-=======
->>>>>>> e99a7c19
 from django.utils.encoding import force_unicode
 from django.utils.translation import get_language as _get_language
 from django.utils.functional import lazy
