--- conflicted
+++ resolved
@@ -11,12 +11,8 @@
 from django.utils.tree import Node
 
 from modeltranslation import settings
-<<<<<<< HEAD
 from modeltranslation.utils import (build_localized_fieldname, get_language,
                                     auto_populate)
-=======
-from modeltranslation.utils import build_localized_fieldname, get_language
->>>>>>> bedd18ea
 
 
 _registry = {}
