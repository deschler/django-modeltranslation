--- conflicted
+++ resolved
@@ -71,49 +71,8 @@
     """
     from django.db.models.constants import LOOKUP_SEP
     from modeltranslation.translator import translator
-<<<<<<< HEAD
-    from modeltranslation.translator import NotRegistered
-    from modeltranslation.utils import get_language, build_localized_fieldname
-
-    fields = list(fields)
-    trans = list()
-    fields_append = fields.append
-    fields_remove = fields.remove
-    fields_insert = fields.insert
-    fields_index = fields.index
-    trans_append = trans.append
-    try:
-        opts = translator.get_options_for_model(model)
-    except NotRegistered:
-        return fields, trans
-    for field in fields.copy():
-        part, *parts = field.split(LOOKUP_SEP)
-        rel_part = field
-        rel_model = model
-        while parts:
-            try:
-                model_field = rel_model._meta.get_field(part)
-            except Exception:
-                break
-            field_model = getattr(model_field, 'related_model', None)
-            if field_model:
-                rel_model = field_model
-                rel_part = LOOKUP_SEP.join(parts)
-                part, *parts = rel_part.split(LOOKUP_SEP)
-            else:
-                break
-        if rel_model and rel_model != model:
-            rel_fields, rel_trans = append_fallback(rel_model, [rel_part])
-            if rel_trans:
-                not_changed_field_part = field[: -len(part)]
-                fields_remove(field)
-                trans_append(field)
-                for rel_field in rel_fields:
-                    fields_append(not_changed_field_part + rel_field)
-=======
 
     opts = translator.get_options_for_model(model)
->>>>>>> c68104c5
     for key, _ in opts.fields.items():
         if key in fields:
             langs = resolution_order(get_language(), getattr(model, key).fallback_languages)
@@ -380,21 +339,13 @@
 
         def _filter_or_exclude(self, negate, args, kwargs):
             args, kwargs = self._rewrite_filter_or_exclude(args, kwargs)
-<<<<<<< HEAD
-            return super(MultilingualQuerySet, self)._filter_or_exclude(negate, args, kwargs)
-=======
             return super()._filter_or_exclude(negate, args, kwargs)
->>>>>>> c68104c5
 
     else:
 
         def _filter_or_exclude(self, negate, *args, **kwargs):
             args, kwargs = self._rewrite_filter_or_exclude(args, kwargs)
-<<<<<<< HEAD
-            return super(MultilingualQuerySet, self)._filter_or_exclude(negate, *args, **kwargs)
-=======
             return super()._filter_or_exclude(negate, *args, **kwargs)
->>>>>>> c68104c5
 
     def _get_original_fields(self):
         source = (
@@ -435,11 +386,7 @@
             new_key = rewrite_lookup_key(self.model, key)
             del kwargs[key]
             kwargs[new_key] = self._rewrite_f(val)
-<<<<<<< HEAD
-        return super(MultilingualQuerySet, self).update(**kwargs)
-=======
         return super().update(**kwargs)
->>>>>>> c68104c5
 
     update.alters_data = True
 
@@ -465,11 +412,7 @@
         Allows to override population mode with a ``populate`` method.
         """
         with auto_populate(self._populate_mode):
-<<<<<<< HEAD
-            return super(MultilingualQuerySet, self).get_or_create(*args, **kwargs)
-=======
             return super().get_or_create(*args, **kwargs)
->>>>>>> c68104c5
 
     # This method was not present in django-linguo
     def defer(self, *fields):
@@ -483,25 +426,11 @@
 
     # This method was not present in django-linguo
     def raw_values(self, *fields, **expressions):
-<<<<<<< HEAD
-        return super(MultilingualQuerySet, self).values(*fields, **expressions)
-=======
         return super().values(*fields, **expressions)
->>>>>>> c68104c5
 
     def _values(self, *original, **kwargs):
         selects_all = kwargs.pop('selects_all', False)
         if not kwargs.pop('prepare', False):
-<<<<<<< HEAD
-            return super(MultilingualQuerySet, self)._values(*original, **kwargs)
-        new_fields, translation_fields = append_fallback(self.model, original)
-        annotation_keys = set(self.query.annotation_select.keys()) if selects_all else set()
-        new_fields.extend((_field for _field in annotation_keys if _field not in new_fields))
-        clone = super(MultilingualQuerySet, self)._values(*new_fields, **kwargs)
-        clone.original_fields = tuple(original)
-        clone.translation_fields = translation_fields
-        clone.fields_to_del = set(new_fields) - set(original)
-=======
             return super()._values(*original, **kwargs)
         new_fields, translation_fields = append_fallback(self.model, original)
         annotation_keys = set(self.query.annotation_select.keys()) if selects_all else set()
@@ -509,17 +438,12 @@
         clone = super()._values(*list(new_fields), **kwargs)
         clone.original_fields = tuple(original)
         clone.translation_fields = translation_fields
->>>>>>> c68104c5
         return clone
 
     # This method was not present in django-linguo
     def values(self, *fields, **expressions):
         if not self._rewrite:
-<<<<<<< HEAD
-            return super(MultilingualQuerySet, self).values(*fields, **expressions)
-=======
             return super().values(*fields, **expressions)
->>>>>>> c68104c5
         selects_all = not fields
         if not fields:
             # Emulate original queryset behaviour: get all fields that are not translation fields
@@ -532,11 +456,7 @@
     # This method was not present in django-linguo
     def values_list(self, *fields, flat=False, named=False):
         if not self._rewrite:
-<<<<<<< HEAD
-            return super(MultilingualQuerySet, self).values_list(*fields, flat=flat, named=named)
-=======
             return super().values_list(*fields, flat=flat, named=named)
->>>>>>> c68104c5
         if flat and named:
             raise TypeError("'flat' and 'named' can't be used together.")
         if flat and len(fields) > 1:
@@ -599,29 +519,8 @@
         for row in super().__iter__():
             instance.__dict__.update(row)
             for key in self.queryset.translation_fields:
-<<<<<<< HEAD
-                if LOOKUP_SEP in key:
-                    field_part, *rel_parts = key.split(LOOKUP_SEP)
-                    model = self.queryset.model
-                    while rel_parts:
-                        try:
-                            model_field = model._meta.get_field(field_part)
-                        except:
-                            model_field = None
-                        model = model_field.related_model
-                        field_part, *rel_parts = rel_parts
-                    descriptor = getattr(model, field_part)
-                    old_name = descriptor.field.name
-                    # temporary change name of field
-                    descriptor.field.name = key
-                    row[key] = descriptor.__get__(instance, None)
-                    descriptor.field.name = old_name
-                else:
-                    row[key] = getattr(self.queryset.model, key).__get__(instance, None)
-=======
                 row[key] = getattr(self.queryset.model, key).__get__(instance, None)
             # Restore original ordering.
->>>>>>> c68104c5
             yield {k: row[k] for k in fields}
 
 
