--- conflicted
+++ resolved
@@ -65,22 +65,23 @@
     """
     from django.db.models.constants import LOOKUP_SEP
     from modeltranslation.translator import translator
-    from django.db.models.sql.constants import QUERY_TERMS
     from modeltranslation.translator import NotRegistered
-    from modeltranslation.utils import (
-        get_language, resolution_order, build_localized_fieldname)
+    from modeltranslation.utils import get_language, build_localized_fieldname
     fields = set(fields)
     trans = set()
+    try:
+        opts = translator.get_options_for_model(model)
+    except NotRegistered:
+        return fields, trans
     for field in fields.copy():
         part, *parts = field.split(LOOKUP_SEP)
         rel_part = field
         rel_model = model
         while parts:
-            if part in QUERY_TERMS:
-                break
             try:
                 model_field = rel_model._meta.get_field(part)
-            except:
+            except Exception:
+                break
                 model_field = None
             field_model = getattr(
                 model_field, 'related_model', None
@@ -100,16 +101,15 @@
                 trans.add(field)
                 for rel_field in rel_fields:
                     fields.add(not_changed_field_part + rel_field)
-    try:
-        opts = translator.get_options_for_model(model)
-    except NotRegistered:
-        return fields, trans
     for key, _ in opts.fields.items():
         if key in fields:
-            langs = resolution_order(get_language(), getattr(model, key).fallback_languages)
-            fields = fields.union(build_localized_fieldname(key, lang) for lang in langs)
+            langs = resolution_order(
+                get_language(), getattr(model, key).fallback_languages)
+            fields = fields.union(
+                build_localized_fieldname(key, lang) for lang in langs)
             fields.remove(key)
             trans.add(key)
+    print(fields, trans)
     return fields, trans
 
 
@@ -473,11 +473,31 @@
         pass
 
     def __iter__(self):
+        from django.db.models.constants import LOOKUP_SEP
         instance = self.X()
         for row in super(FallbackValuesIterable, self).__iter__():
             instance.__dict__.update(row)
             for key in self.queryset.translation_fields:
-                row[key] = getattr(self.queryset.model, key).__get__(instance, None)
+                if LOOKUP_SEP in key:
+                    field_part, *rel_parts = key.split(LOOKUP_SEP)
+                    model = self.queryset.model
+                    while rel_parts:
+                        try:
+                            model_field = model._meta.get_field(field_part)
+                        except:
+                            model_field = None
+                        model = model_field.related_model
+                        field_part, *rel_parts = rel_parts
+                    descriptor = getattr(model, field_part)
+                    old_name = descriptor.field.name
+                    # temporary change name of field
+                    print(descriptor.field.name, 'change to', key)
+                    descriptor.field.name = key
+                    row[key] = descriptor.__get__(instance, None)
+                    descriptor.field.name = old_name
+                else:
+                    row[key] = getattr(
+                        self.queryset.model, key).__get__(instance, None)
             for key in self.queryset.fields_to_del:
                 del row[key]
             yield row
@@ -490,62 +510,6 @@
         for row in super(FallbackValuesListIterable, self).__iter__():
             yield tuple(row[f] for f in fields)
 
-<<<<<<< HEAD
-        def __iter__(self):
-            from django.db.models.constants import LOOKUP_SEP
-            instance = self.X()
-            for row in super(FallbackValuesIterable, self).__iter__():
-                instance.__dict__.update(row)
-                for key in self.queryset.translation_fields:
-                    if LOOKUP_SEP in key:
-                        field_part, *rel_parts = key.split(LOOKUP_SEP)
-                        model = self.queryset.model
-                        while rel_parts:
-                            try:
-                                model_field = model._meta.get_field(field_part)
-                            except:
-                                model_field = None
-                            model = model_field.related_model
-                            field_part, *rel_parts = rel_parts
-                        descriptor = getattr(model, field_part)
-                        old_name = descriptor.field.name
-                        # temporary change name of field
-                        descriptor.field.name = key
-                        row[key] = descriptor.__get__(instance, None)
-                        descriptor.field.name = old_name
-                    else:
-                        row[key] = getattr(
-                            self.queryset.model, key).__get__(instance, None)
-                for key in self.queryset.fields_to_del:
-                    del row[key]
-                yield row
-
-    class FallbackValuesListIterable(FallbackValuesIterable):
-        def __iter__(self):
-            fields = self.queryset.original_fields
-            fields += tuple(f for f in self.queryset.query.annotation_select if f not in fields)
-            for row in super(FallbackValuesListIterable, self).__iter__():
-                yield tuple(row[f] for f in fields)
-
-    class FallbackFlatValuesListIterable(FallbackValuesListIterable):
-        def __iter__(self):
-            for row in super(FallbackFlatValuesListIterable, self).__iter__():
-                yield row[0]
-
-else:
-    class FallbackValuesQuerySet(ValuesQuerySet, MultilingualQuerySet):
-        def _setup_query(self):
-            original = self._fields
-            new_fields, self.translation_fields = append_fallback(self.model, original)
-            self._fields = list(new_fields)
-            self.fields_to_del = new_fields - set(original)
-            super(FallbackValuesQuerySet, self)._setup_query()
-
-        class X(object):
-            # This stupid class is needed as object use __slots__ and has no __dict__.
-            pass
-=======
->>>>>>> e69eb7b0
 
 class FallbackFlatValuesListIterable(FallbackValuesListIterable):
     def __iter__(self):
