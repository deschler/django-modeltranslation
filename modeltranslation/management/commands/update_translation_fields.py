--- conflicted
+++ resolved
@@ -55,11 +55,7 @@
         if lang not in AVAILABLE_LANGUAGES:
             raise CommandError(
                 "Cannot find language '%s'. Options are %s." % (
-<<<<<<< HEAD
-                    lang, ", ".join(AVAILABLE_LANGUAGES)
-=======
                     lang, COMMASPACE.join(AVAILABLE_LANGUAGES)
->>>>>>> ce161cca
                 )
             )
         else:
