import argparse

from django.core.management.commands.loaddata import Command as LoadDataCommand

# Because this command is used (instead of default loaddata), then settings have been imported
# and we can safely import MT modules
from modeltranslation import settings as mt_settings
from modeltranslation.utils import auto_populate

ALLOWED = (None, False, 'all', 'default', 'required')
ALLOWED_FOR_PRINT = ', '.join(str(i) for i in (0,) + ALLOWED[1:])  # For pretty-printing


def check_mode(option, opt_str, value, parser, namespace=None):
    if value == '0' or value.lower() == 'false':
        value = False
    if value not in ALLOWED:
        raise ValueError("%s option can be only one of: %s" % (opt_str, ALLOWED_FOR_PRINT))
    setattr(namespace or parser.values, option.dest, value)


class Command(LoadDataCommand):
    leave_locale_alone = mt_settings.LOADDATA_RETAIN_LOCALE  # Django 1.6

    class CheckAction(argparse.Action):
        def __call__(self, parser, namespace, value, option_string=None):
            check_mode(self, option_string, value, parser, namespace)

    def add_arguments(self, parser):
<<<<<<< HEAD
        super(Command, self).add_arguments(parser)
=======
        super().add_arguments(parser)
>>>>>>> c68104c5
        parser.add_argument(
            '--populate',
            action=self.CheckAction,
            type=str,
            dest='populate',
            metavar='MODE',
            help=(
                'Using this option will cause fixtures to be loaded under auto-population MODE. '
                + 'Allowed values are: %s' % ALLOWED_FOR_PRINT
            ),
        )

    def handle(self, *fixture_labels, **options):
        mode = options.get('populate')
        if mode is not None:
            with auto_populate(mode):
                return super().handle(*fixture_labels, **options)
        else:
            return super().handle(*fixture_labels, **options)<|MERGE_RESOLUTION|>--- conflicted
+++ resolved
@@ -27,11 +27,7 @@
             check_mode(self, option_string, value, parser, namespace)
 
     def add_arguments(self, parser):
-<<<<<<< HEAD
-        super(Command, self).add_arguments(parser)
-=======
         super().add_arguments(parser)
->>>>>>> c68104c5
         parser.add_argument(
             '--populate',
             action=self.CheckAction,
