--- conflicted
+++ resolved
@@ -15,12 +15,6 @@
     from modeltranslation.settings import DEBUG, TRANSLATION_FILES
     from modeltranslation.translator import translator
 
-<<<<<<< HEAD
-    from importlib import import_module
-    from django.apps import apps
-
-=======
->>>>>>> c68104c5
     mods = [(app_config.name, app_config.module) for app_config in apps.get_app_configs()]
 
     for app, mod in mods:
