# -*- coding: utf-8 -*-
from django.conf import settings
from django.db.models import Manager, ForeignKey
from django.db.models.base import ModelBase

from modeltranslation import settings as mt_settings
from modeltranslation.fields import (TranslationFieldDescriptor, TranslatedRelationIdDescriptor,
                                     create_translation_field)
from modeltranslation.manager import MultilingualManager, rewrite_lookup_key
from modeltranslation.utils import build_localized_fieldname


class AlreadyRegistered(Exception):
    pass


class NotRegistered(Exception):
    pass


class DescendantRegistered(Exception):
    pass


class FieldsAggregationMetaClass(type):
    """
    Metaclass to handle custom inheritance of fields between classes.
    """
    def __new__(cls, name, bases, attrs):
        attrs['fields'] = set(attrs.get('fields', ()))
        for base in bases:
            if isinstance(base, FieldsAggregationMetaClass):
                attrs['fields'].update(base.fields)
        attrs['fields'] = tuple(attrs['fields'])
        return super(FieldsAggregationMetaClass, cls).__new__(cls, name, bases, attrs)
TranslationOptionsClass = FieldsAggregationMetaClass('TranslationOptions', (object,), {})


<<<<<<< HEAD
class TranslationOptions(TranslationOptionsClass):
=======
class TranslationOptions(with_metaclass(FieldsAggregationMetaClass, object)):
>>>>>>> 23cb8f84
    """
    Translatable fields are declared by registering a model using
    ``TranslationOptions`` class with appropriate ``fields`` attribute.
    Model-specific fallback values and languages can also be given as class
    attributes.

    Options instances hold info about translatable fields for a model and its
    superclasses. The ``local_fields`` and ``fields`` attributes are mappings
    from fields to sets of their translation fields; ``local_fields`` contains
    only those fields that are handled in the model's database table (those
    inherited from abstract superclasses, unless there is a concrete superclass
    in between in the inheritance chain), while ``fields`` also includes fields
    inherited from concrete supermodels (giving all translated fields available
    on a model).

    ``related`` attribute inform whether this model is related part of some relation
    with translated model. This model may be not translated itself.
    ``related_fields`` contains names of reverse lookup fields.
    """

    def __init__(self, model):
        """
        Create fields dicts without any translation fields.
        """
        self.model = model
        self.registered = False
        self.related = False
        self.local_fields = dict((f, set()) for f in self.fields)
        self.fields = dict((f, set()) for f in self.fields)
        self.related_fields = []

    def update(self, other):
        """
        Update with options from a superclass.
        """
        if other.model._meta.abstract:
            self.local_fields.update(other.local_fields)
        self.fields.update(other.fields)

    def add_translation_field(self, field, translation_field):
        """
        Add a new translation field to both fields dicts.
        """
        self.local_fields[field].add(translation_field)
        self.fields[field].add(translation_field)

    def get_field_names(self):
        """
        Return name of all fields that can be used in filtering.
        """
        return list(self.fields.keys()) + self.related_fields

    def __str__(self):
        local = tuple(self.local_fields.keys())
        inherited = tuple(set(self.fields.keys()) - set(local))
        return '%s: %s + %s' % (self.__class__.__name__, local, inherited)


def add_translation_fields(model, opts):
    """
    Monkey patches the original model class to provide additional fields for
    every language.

    Adds newly created translation fields to the given translation options.
    """
    for field_name in opts.local_fields.keys():
        for l in settings.LANGUAGES:
            # Create a dynamic translation field
            translation_field = create_translation_field(
                model=model, field_name=field_name, lang=l[0])
            # Construct the name for the localized field
            localized_field_name = build_localized_fieldname(field_name, l[0])
            # Check if the model already has a field by that name
            if hasattr(model, localized_field_name):
                raise ValueError(
                    "Error adding translation field. Model '%s' already contains a field named"
                    "'%s'." % (model._meta.object_name, localized_field_name))
            # This approach implements the translation fields as full valid
            # django model fields and therefore adds them via add_to_class
            model.add_to_class(localized_field_name, translation_field)
            opts.add_translation_field(field_name, translation_field)


def add_manager(model):
    """
    Monkey patches the original model to use MultilingualManager instead of
    default manager (``objects``).

    If model has a custom manager, then merge it with MultilingualManager.
    """
    if not hasattr(model, 'objects'):
        return
    current_manager = model.objects
    if isinstance(current_manager, MultilingualManager):
        return
    if current_manager.__class__ is Manager:
        current_manager.__class__ = MultilingualManager
    else:
        class NewMultilingualManager(MultilingualManager, current_manager.__class__):
            pass
        current_manager.__class__ = NewMultilingualManager


def patch_constructor(model):
    """
    Monkey patches the original model to rewrite fields names in __init__
    """
    old_init = model.__init__

    def new_init(self, *args, **kwargs):
        self._mt_init = True
        if not self._deferred:
            populate_translation_fields(self.__class__, kwargs)
            for key, val in list(kwargs.items()):
                new_key = rewrite_lookup_key(model, key)
                # Old key is intentionally left in case old_init wants to play with it
                kwargs.setdefault(new_key, val)
        old_init(self, *args, **kwargs)
        del self._mt_init
    model.__init__ = new_init


def patch_metaclass(model):
    """
    Monkey patches original model metaclass to exclude translated fields on deferred subclasses.
    """
    old_mcs = model.__class__

    class translation_deferred_mcs(old_mcs):
        """
        This metaclass is essential for deferred subclasses (obtained via only/defer) to work.

        When deferred subclass is created, some translated fields descriptors could be overridden
        by DeferredAttribute - which would cause translation retrieval to fail.
        Prevent this from happening with deleting those attributes from class being created.
        This metaclass would be called from django.db.models.query_utils.deferred_class_factory
        """
        def __new__(cls, name, bases, attrs):
            if attrs.get('_deferred', False):
                opts = translator.get_options_for_model(model)
                for field_name in opts.fields.keys():
                    attrs.pop(field_name, None)
            return super(translation_deferred_mcs, cls).__new__(cls, name, bases, attrs)
    # Assign to __metaclass__ wouldn't work, since metaclass search algorithm check for __class__.
    # http://docs.python.org/2/reference/datamodel.html#__metaclass__
    model.__class__ = translation_deferred_mcs


def delete_cache_fields(model):
    opts = model._meta
    cached_attrs = ('_field_cache', '_field_name_cache', '_name_map', 'fields', 'concrete_fields',
                    'local_concrete_fields')
    for attr in cached_attrs:
        try:
            delattr(opts, attr)
        except AttributeError:
            pass


def populate_translation_fields(sender, kwargs):
    """
    When models are created or loaded from fixtures, replicates values
    provided for translatable fields to some / all empty translation fields,
    according to the current population mode.

    Population is performed only on keys (field names) present in kwargs.
    Nothing is returned, but passed kwargs dictionary is altered.

    With ``mode`` set to:
    -- ``all``: fills all translation fields, skipping just those for
       which a translated value is also provided;
    -- ``default``: fills only the default translation (unless it is
       additionally provided);
    -- ``required``: like ``default``, but only if the original field is
       non-nullable;

    At least the ``required`` mode should be used when loading untranslated
    fixtures to keep the database consistent (note that Django management
    commands are normally forced to run with hardcoded ``en-us`` language
    active). The ``default`` mode is useful if you need to ensure fallback
    values are available, and ``all`` if you need to have all translations
    defined (for example to make lookups / filtering without resorting to
    query fallbacks).
    """
    populate = mt_settings.AUTO_POPULATE
    if not populate:
        return
    if populate is True:
        # What was meant by ``True`` is now called ``all``.
        populate = 'all'

    opts = translator.get_options_for_model(sender)
    for key, val in list(kwargs.items()):
        if key in opts.fields:
            if populate == 'all':
                # Set the value for every language.
                for translation_field in opts.fields[key]:
                    kwargs.setdefault(translation_field.name, val)
            elif populate == 'default':
                default = build_localized_fieldname(key, mt_settings.DEFAULT_LANGUAGE)
                kwargs.setdefault(default, val)
            elif populate == 'required':
                default = build_localized_fieldname(key, mt_settings.DEFAULT_LANGUAGE)
                if not sender._meta.get_field(key).null:
                    kwargs.setdefault(default, val)
            else:
                raise AttributeError("Unknown population mode '%s'." % populate)


class Translator(object):
    """
    A Translator object encapsulates an instance of a translator. Models are
    registered with the Translator using the register() method.
    """
    def __init__(self):
        # All seen models (model class -> ``TranslationOptions`` instance).
        self._registry = {}

    def register(self, model_or_iterable, opts_class=None, **options):
        """
        Registers the given model(s) with the given translation options.

        The model(s) should be Model classes, not instances.

        Fields declared for translation on a base class are inherited by
        subclasses. If the model or one of its subclasses is already
        registered for translation, this will raise an exception.
        """
        if isinstance(model_or_iterable, ModelBase):
            model_or_iterable = [model_or_iterable]

        for model in model_or_iterable:
            # Ensure that a base is not registered after a subclass (_registry
            # is closed with respect to taking bases, so we can just check if
            # we've seen the model).
            if model in self._registry:
                if self._registry[model].registered:
                    raise AlreadyRegistered(
                        'Model "%s" is already registered for translation' %
                        model.__name__)
                else:
                    descendants = [d.__name__ for d in self._registry.keys()
                                   if issubclass(d, model) and d != model]
                    raise DescendantRegistered(
                        'Model "%s" cannot be registered after its subclass'
                        ' "%s"' % (model.__name__, descendants[0]))

            # Find inherited fields and create options instance for the model.
            opts = self._get_options_for_model(model, opts_class, **options)

            # Mark the object explicitly as registered -- registry caches
            # options of all models, registered or not.
            opts.registered = True

            # Add translation fields to the model.
            add_translation_fields(model, opts)

            # Delete all fields cache for related model (parent and children)
            for related_obj in model._meta.get_all_related_objects():
                delete_cache_fields(related_obj.model)

            # Set MultilingualManager
            add_manager(model)

            # Patch __init__ to rewrite fields
            patch_constructor(model)

            # Patch __metaclass__ to allow deferring to work
            patch_metaclass(model)

            # Substitute original field with descriptor
            model_fallback_values = getattr(opts, 'fallback_values', None)
            model_fallback_languages = getattr(opts, 'fallback_languages', None)
            for field_name in opts.local_fields.keys():
                if model_fallback_values is None:
                    field_fallback_value = None
                elif isinstance(model_fallback_values, dict):
                    field_fallback_value = model_fallback_values.get(field_name, None)
                else:
                    field_fallback_value = model_fallback_values
                field = model._meta.get_field(field_name)
                descriptor = TranslationFieldDescriptor(
                    field,
                    fallback_value=field_fallback_value,
                    fallback_languages=model_fallback_languages)
                setattr(model, field_name, descriptor)
                if isinstance(field, ForeignKey):
                    # We need to use a special descriptor so that
                    # _id fields on translated ForeignKeys work
                    # as expected.
                    desc = TranslatedRelationIdDescriptor(field_name, model_fallback_languages)
                    setattr(model, field.get_attname(), desc)

                    # Set related field names on other model
                    if not field.rel.is_hidden():
                        other_opts = self._get_options_for_model(field.rel.to)
                        other_opts.related = True
                        other_opts.related_fields.append(field.related_query_name())
                        add_manager(field.rel.to)  # Add manager in case of non-registered model

    def unregister(self, model_or_iterable):
        """
        Unregisters the given model(s).

        If a model isn't registered, this will raise NotRegistered. If one of
        its subclasses is registered, DescendantRegistered will be raised.
        """
        if isinstance(model_or_iterable, ModelBase):
            model_or_iterable = [model_or_iterable]
        for model in model_or_iterable:
            # Check if the model is actually registered (``get_options_for_model``
            # throws an exception if it's not).
            self.get_options_for_model(model)
            # Invalidate all submodels options and forget about
            # the model itself.
            for desc, desc_opts in list(self._registry.items()):
                if not issubclass(desc, model):
                    continue
                if model != desc and desc_opts.registered:
                    # Allowing to unregister a base would necessitate
                    # repatching all submodels.
                    raise DescendantRegistered(
                        'You need to unregister descendant "%s" before'
                        ' unregistering its base "%s"' %
                        (desc.__name__, model.__name__))
                del self._registry[desc]

    def get_registered_models(self, abstract=True):
        """
        Returns a list of all registered models, or just concrete
        registered models.
        """
        return [model for (model, opts) in self._registry.items()
                if opts.registered and (not model._meta.abstract or abstract)]

    def _get_options_for_model(self, model, opts_class=None, **options):
        """
        Returns an instance of translation options with translated fields
        defined for the ``model`` and inherited from superclasses.
        """
        if model not in self._registry:
            # Create a new type for backwards compatibility.
            opts = type("%sTranslationOptions" % model.__name__,
                        (opts_class or TranslationOptions,), options)(model)

            # Fields for translation may be inherited from abstract
            # superclasses, so we need to look at all parents.
            for base in model.__bases__:
                if not hasattr(base, '_meta'):
                    # Things without _meta aren't functional models, so they're
                    # uninteresting parents.
                    continue
                opts.update(self._get_options_for_model(base))

            # Cache options for all models -- we may want to compute options
            # of registered subclasses of unregistered models.
            self._registry[model] = opts

        return self._registry[model]

    def get_options_for_model(self, model):
        """
        Thin wrapper around ``_get_options_for_model`` to preserve the
        semantic of throwing exception for models not directly registered.
        """
        opts = self._get_options_for_model(model)
        if not opts.registered and not opts.related:
            raise NotRegistered('The model "%s" is not registered for '
                                'translation' % model.__name__)
        return opts


# This global object represents the singleton translator object
translator = Translator()<|MERGE_RESOLUTION|>--- conflicted
+++ resolved
@@ -1,5 +1,6 @@
 # -*- coding: utf-8 -*-
 from django.conf import settings
+from django.utils.six import with_metaclass
 from django.db.models import Manager, ForeignKey
 from django.db.models.base import ModelBase
 
@@ -33,14 +34,9 @@
                 attrs['fields'].update(base.fields)
         attrs['fields'] = tuple(attrs['fields'])
         return super(FieldsAggregationMetaClass, cls).__new__(cls, name, bases, attrs)
-TranslationOptionsClass = FieldsAggregationMetaClass('TranslationOptions', (object,), {})
-
-
-<<<<<<< HEAD
-class TranslationOptions(TranslationOptionsClass):
-=======
+
+
 class TranslationOptions(with_metaclass(FieldsAggregationMetaClass, object)):
->>>>>>> 23cb8f84
     """
     Translatable fields are declared by registering a model using
     ``TranslationOptions`` class with appropriate ``fields`` attribute.
