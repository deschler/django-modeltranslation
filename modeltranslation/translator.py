--- conflicted
+++ resolved
@@ -207,23 +207,21 @@
         populate = 'all'
 
     opts = translator.get_options_for_model(sender)
-    for field, translation_fields in opts.localized_fieldnames.iteritems():
+    for field, translation_fields in opts.fields.iteritems():
         if populate == 'all':
             # Set the value for every language.
             for trans in translation_fields:
-                if getattr(instance, trans) is None:
-                    setattr(instance, trans, getattr(instance, field))
+                if getattr(instance, trans.name) is None:
+                    setattr(instance, trans.name, getattr(instance, field))
         elif populate == 'default':
             # Set the value just for the default language.
-            default = build_localized_fieldname(field,
-                                                mt_settings.DEFAULT_LANGUAGE)
+            default = build_localized_fieldname(field, mt_settings.DEFAULT_LANGUAGE)
             if getattr(instance, default) is None:
                 setattr(instance, default, getattr(instance, field))
         elif populate == 'required':
             # Set the default language only if the field
             # field was non-nullable.
-            default = build_localized_fieldname(field,
-                                                mt_settings.DEFAULT_LANGUAGE)
+            default = build_localized_fieldname(field, mt_settings.DEFAULT_LANGUAGE)
             if (getattr(instance, default) is None and
                     not sender._meta.get_field(field).null):
                 setattr(instance, default, getattr(instance, field))
@@ -318,13 +316,6 @@
         if isinstance(model_or_iterable, ModelBase):
             model_or_iterable = [model_or_iterable]
         for model in model_or_iterable:
-<<<<<<< HEAD
-            if model not in self._registry:
-                raise NotRegistered(
-                    'The model "%s" is not registered for translation' % model.__name__)
-            pre_save.disconnect(populate_translation_fields, sender=model)
-            del self._registry[model]
-=======
             # Check if the model is actually registered (``get_options_for_model``
             # throws an exception if it's not).
             self.get_options_for_model(model)
@@ -340,6 +331,7 @@
                         'You need to unregister descendant "%s" before'
                         ' unregistering its base "%s"' %
                         (desc.__name__, model.__name__))
+                pre_save.disconnect(populate_translation_fields, sender=model)
                 del self._registry[desc]
 
     def get_registered_models(self, abstract=True):
@@ -374,7 +366,6 @@
             self._registry[model] = opts
 
         return self._registry[model]
->>>>>>> 3cca88e3
 
     def get_options_for_model(self, model):
         """
