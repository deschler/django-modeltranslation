import copy
from typing import Iterable

from django import VERSION, forms
from django.core.exceptions import ImproperlyConfigured
from django.db.models import fields

from modeltranslation import settings as mt_settings
from modeltranslation.thread_context import fallbacks_enabled
from modeltranslation.utils import (
    build_localized_fieldname,
    build_localized_intermediary_model,
    build_localized_verbose_name,
    get_language,
    resolution_order,
)
from modeltranslation.widgets import ClearableWidgetWrapper

SUPPORTED_FIELDS = (
    fields.CharField,
    # Above implies also CommaSeparatedIntegerField, EmailField, FilePathField, SlugField
    # and URLField as they are subclasses of CharField.
    fields.TextField,
    fields.json.JSONField,
    fields.IntegerField,
    # Above implies also BigIntegerField, SmallIntegerField, PositiveIntegerField and
    # PositiveSmallIntegerField, as they are subclasses of IntegerField.
    fields.BooleanField,
    fields.NullBooleanField,
    fields.FloatField,
    fields.DecimalField,
    fields.IPAddressField,
    fields.GenericIPAddressField,
    fields.DateField,
    fields.DateTimeField,
    fields.TimeField,
    fields.files.FileField,
    fields.files.ImageField,
    fields.related.ForeignKey,
    # Above implies also OneToOneField
    fields.related.ManyToManyField,
)

NEW_RELATED_API = VERSION >= (1, 9)


class NONE:
    """
    Used for fallback options when they are not provided (``None`` can be
    given as a fallback or undefined value) or to mark that a nullable value
    is not yet known and needs to be computed (e.g. field default).
    """

    pass


def create_translation_field(model, field_name, lang, empty_value):
    """
    Translation field factory. Returns a ``TranslationField`` based on a
    fieldname and a language.

    The list of supported fields can be extended by defining a tuple of field
    names in the projects settings.py like this::

        MODELTRANSLATION_CUSTOM_FIELDS = ('MyField', 'MyOtherField',)

    If the class is neither a subclass of fields in ``SUPPORTED_FIELDS``, nor
    in ``CUSTOM_FIELDS`` an ``ImproperlyConfigured`` exception will be raised.
    """
    if empty_value not in ('', 'both', None, NONE):
        raise ImproperlyConfigured('%s is not a valid empty_value.' % empty_value)
    field = model._meta.get_field(field_name)
    cls_name = field.__class__.__name__
    if not (isinstance(field, SUPPORTED_FIELDS) or cls_name in mt_settings.CUSTOM_FIELDS):
        raise ImproperlyConfigured('%s is not supported by modeltranslation.' % cls_name)
    translation_class = field_factory(field.__class__)
    return translation_class(translated_field=field, language=lang, empty_value=empty_value)


def field_factory(baseclass):
    class TranslationFieldSpecific(TranslationField, baseclass):
        pass

    # Reflect baseclass name of returned subclass
    TranslationFieldSpecific.__name__ = 'Translation%s' % baseclass.__name__

    return TranslationFieldSpecific


class TranslationField:
    """
    The translation field functions as a proxy to the original field which is
    wrapped.

    For every field defined in the model's ``TranslationOptions`` localized
    versions of that field are added to the model depending on the languages
    given in ``settings.LANGUAGES``.

    If for example there is a model ``News`` with a field ``title`` which is
    registered for translation and the ``settings.LANGUAGES`` contains the
    ``de`` and ``en`` languages, the fields ``title_de`` and ``title_en`` will
    be added to the model class. These fields are realized using this
    descriptor.

    The translation field needs to know which language it contains therefore
    that needs to be specified when the field is created.
    """

    def __init__(self, translated_field, language, empty_value, *args, **kwargs):
        from modeltranslation.translator import translator

        # Update the dict of this field with the content of the original one
        # This might be a bit radical?! Seems to work though...
        self.__dict__.update(translated_field.__dict__)

        # Store the originally wrapped field for later
        self.translated_field = translated_field
        self.language = language
        self.empty_value = empty_value
        if empty_value is NONE:
            self.empty_value = None if translated_field.null else ''

        # Default behaviour is that all translations are optional
        if not isinstance(self, fields.BooleanField):
            # TODO: Do we really want to enforce null *at all*? Shouldn't this
            # better honour the null setting of the translated field?
            self.null = True
        self.blank = True

        # Take required_languages translation option into account
        trans_opts = translator.get_options_for_model(self.model)
        if trans_opts.required_languages:
            required_languages = trans_opts.required_languages
            if isinstance(trans_opts.required_languages, (tuple, list)):
                # All fields
                if self.language in required_languages:
                    # self.null = False
                    self.blank = False
            else:
                # Certain fields only
                # Try current language - if not present, try 'default' key
                try:
                    req_fields = required_languages[self.language]
                except KeyError:
                    req_fields = required_languages.get('default', ())
                if self.name in req_fields:
                    # TODO: We might have to handle the whole thing through the
                    # FieldsAggregationMetaClass, as fields can be inherited.
                    # self.null = False
                    self.blank = False

        # Adjust the name of this field to reflect the language
        self.attname = build_localized_fieldname(self.translated_field.name, language)
        self.name = self.attname
        if self.translated_field.db_column:
            self.db_column = build_localized_fieldname(self.translated_field.db_column, language)
            self.column = self.db_column

        # Copy the verbose name and append a language suffix
        # (will show up e.g. in the admin).
        self.verbose_name = build_localized_verbose_name(translated_field.verbose_name, language)

        # M2M support - <rewrite related_name> <patch intermediary model>
        if isinstance(self.translated_field, fields.related.ManyToManyField) and hasattr(
            self.remote_field, "through"
        ):
            # Since fields cannot share the same remote_field object:
            self.remote_field = copy.copy(self.remote_field)

            # To support multiple relations to self, must provide a non null language scoped related_name
            if self.remote_field.symmetrical and (
                self.remote_field.model == "self"
                or self.remote_field.model == self.model._meta.object_name
                or self.remote_field.model == self.model
            ):
                self.remote_field.related_name = "%s_rel_+" % self.name
            elif self.remote_field.is_hidden():
                # Even if the backwards relation is disabled, django internally uses it, need to use a language scoped related_name
                self.remote_field.related_name = "_%s_%s_+" % (
                    self.model.__name__.lower(),
                    self.name,
                )
            else:
                # Default case with standard related_name must also include language scope
                if self.remote_field.related_name is None:
                    # For implicit related_name use different query field name
                    loc_related_query_name = build_localized_fieldname(
                        self.related_query_name(), self.language
                    )
                    self.related_query_name = lambda: loc_related_query_name
                    self.remote_field.related_name = "%s_set" % (
                        build_localized_fieldname(self.model.__name__.lower(), language),
                    )
                else:
                    self.remote_field.related_name = build_localized_fieldname(
                        self.remote_field.get_accessor_name(), language
                    )

            # Patch intermediary model with language scope to create correct db table
            self.remote_field.through = build_localized_intermediary_model(
                self.remote_field.through, language
            )
            self.remote_field.field = self

            if hasattr(self.remote_field.model._meta, '_related_objects_cache'):
                del self.remote_field.model._meta._related_objects_cache

        # ForeignKey support - rewrite related_name
        elif not NEW_RELATED_API and self.rel and self.related and not self.rel.is_hidden():
            current = self.related.get_accessor_name()
            self.rel = copy.copy(self.rel)  # Since fields cannot share the same rel object.
            # self.related doesn't need to be copied, as it will be recreated in
            # ``RelatedField.do_related_class``

            if self.rel.related_name is None:
                # For implicit related_name use different query field name
                loc_related_query_name = build_localized_fieldname(
                    self.related_query_name(), self.language
                )
                self.related_query_name = lambda: loc_related_query_name
            self.rel.related_name = build_localized_fieldname(current, self.language)
            self.rel.field = self
            if hasattr(self.rel.to._meta, '_related_objects_cache'):
                del self.rel.to._meta._related_objects_cache
        elif NEW_RELATED_API and self.remote_field and not self.remote_field.is_hidden():
            current = self.remote_field.get_accessor_name()
            # Since fields cannot share the same rel object:
            self.remote_field = copy.copy(self.remote_field)

            if self.remote_field.related_name is None:
                # For implicit related_name use different query field name
                loc_related_query_name = build_localized_fieldname(
                    self.related_query_name(), self.language
                )
                self.related_query_name = lambda: loc_related_query_name
            self.remote_field.related_name = build_localized_fieldname(current, self.language)
            self.remote_field.field = self
            if hasattr(self.remote_field.model._meta, '_related_objects_cache'):
                del self.remote_field.model._meta._related_objects_cache

    # Django 1.5 changed definition of __hash__ for fields to be fine with hash requirements.
    # It spoiled our machinery, since TranslationField has the same creation_counter as its
    # original field and fields didn't get added to sets.
    # So here we override __eq__ and __hash__ to fix the issue while retaining fine with
    # http://docs.python.org/2.7/reference/datamodel.html#object.__hash__
    def __eq__(self, other):
        if isinstance(other, fields.Field):
            return self.creation_counter == other.creation_counter and self.language == getattr(
                other, 'language', None
            )
<<<<<<< HEAD
        return super(TranslationField, self).__eq__(other)
=======
        return super().__eq__(other)
>>>>>>> c68104c5

    def __ne__(self, other):
        return not self.__eq__(other)

    def __hash__(self):
        return hash((self.creation_counter, self.language))

    def formfield(self, *args, **kwargs):
        """
        Returns proper formfield, according to empty_values setting
        (only for ``forms.CharField`` subclasses).

        There are 3 different formfields:
        - CharField that stores all empty values as empty strings;
        - NullCharField that stores all empty values as None (Null);
        - NullableField that can store both None and empty string.

        By default, if no empty_values was specified in model's translation options,
        NullCharField would be used if the original field is nullable, CharField otherwise.

        This can be overridden by setting empty_values to '' or None.

        Setting 'both' will result in NullableField being used.
        Textual widgets (subclassing ``TextInput`` or ``Textarea``) used for
        nullable fields are enriched with a clear checkbox, allowing ``None``
        values to be preserved rather than saved as empty strings.

        The ``forms.CharField`` somewhat surprising behaviour is documented as a
        "won't fix": https://code.djangoproject.com/ticket/9590.
        """
        formfield = super().formfield(*args, **kwargs)
        if isinstance(formfield, forms.CharField):
            if self.empty_value is None:
                from modeltranslation.forms import NullCharField

                form_class = formfield.__class__
                kwargs['form_class'] = type(
                    'Null%s' % form_class.__name__, (NullCharField, form_class), {}
                )
<<<<<<< HEAD
                formfield = super(TranslationField, self).formfield(*args, **kwargs)
=======
                formfield = super().formfield(*args, **kwargs)
>>>>>>> c68104c5
            elif self.empty_value == 'both':
                from modeltranslation.forms import NullableField

                form_class = formfield.__class__
                kwargs['form_class'] = type(
                    'Nullable%s' % form_class.__name__, (NullableField, form_class), {}
                )
<<<<<<< HEAD
                formfield = super(TranslationField, self).formfield(*args, **kwargs)
=======
                formfield = super().formfield(*args, **kwargs)
>>>>>>> c68104c5
                if isinstance(formfield.widget, (forms.TextInput, forms.Textarea)):
                    formfield.widget = ClearableWidgetWrapper(formfield.widget)
        return formfield

    def save_form_data(self, instance, data, check=True):
        # Allow 3rd-party apps forms to be saved using only translated field name.
        # When translated field (e.g. 'name') is specified and translation field (e.g. 'name_en')
        # not, we assume that form was saved without knowledge of modeltranslation and we make
        # things right:
        # Translated field is saved first, settings respective translation field value. Then
        # translation field is being saved without value - and we handle this here (only for
        # active language).
        # Questionable fields are stored in special variable, which is later handled by clean_fields
        # method on the model.
        if check and self.language == get_language() and getattr(instance, self.name) and not data:
            if not hasattr(instance, '_mt_form_pending_clear'):
                instance._mt_form_pending_clear = {}
            instance._mt_form_pending_clear[self.name] = data
        else:
            super().save_form_data(instance, data)

    def deconstruct(self):
        name, path, args, kwargs = self.translated_field.deconstruct()
        if self.null is True:
            kwargs.update({'null': True})
        if 'db_column' in kwargs:
            kwargs['db_column'] = self.db_column
        return self.name, path, args, kwargs

    def clone(self):
        from django.utils.module_loading import import_string

        name, path, args, kwargs = self.deconstruct()
        cls = import_string(path)
        return cls(*args, **kwargs)


class TranslationFieldDescriptor:
    """
    A descriptor used for the original translated field.
    """

    def __init__(
        self, field, fallback_languages=None, fallback_value=NONE, fallback_undefined=NONE
    ):
        """
        Stores fallback options and the original field, so we know it's name
        and default.
        """
        self.field = field
        self.fallback_languages = fallback_languages
        self.fallback_value = fallback_value
        self.fallback_undefined = fallback_undefined

    def __set__(self, instance, value):
        """
        Updates the translation field for the current language.
        """
        # In order for deferred fields to work, we also need to set the base value
        instance.__dict__[self.field.name] = value
        if isinstance(self.field, fields.related.ForeignKey):
            instance.__dict__[self.field.get_attname()] = None if value is None else value.pk
        if getattr(instance, '_mt_init', False) or getattr(instance, '_mt_disable', False):
            # When assignment takes place in model instance constructor, don't set value.
            # This is essential for only/defer to work, but I think it's sensible anyway.
            # Setting the localized field may also be disabled by setting _mt_disable.
            return
        loc_field_name = build_localized_fieldname(self.field.name, get_language())
        setattr(instance, loc_field_name, value)

    def meaningful_value(self, val, undefined):
        """
        Check if val is considered non-empty.
        """
        if isinstance(val, fields.files.FieldFile):
            return val.name and not (
                isinstance(undefined, fields.files.FieldFile) and val == undefined
            )
        return val is not None and val != undefined

    def __get__(self, instance, owner):
        """
        Returns value from the translation field for the current language, or
        value for some another language according to fallback languages, or the
        custom fallback value, or field's default value.
        """
        if instance is None:
            return self
        default = NONE
        undefined = self.fallback_undefined
        if undefined is NONE:
            default = self.field.get_default()
            undefined = default
        langs = resolution_order(get_language(), self.fallback_languages)
        for lang in langs:
            loc_field_name = build_localized_fieldname(self.field.name, lang)
            val = getattr(instance, loc_field_name, None)
            if self.meaningful_value(val, undefined):
                return val
        if fallbacks_enabled() and self.fallback_value is not NONE:
            return self.fallback_value
        else:
            if default is NONE:
                default = self.field.get_default()
            # Some fields like FileField behave strange, as their get_default() doesn't return
            # instance of attr_class, but rather None or ''.
            # Normally this case is handled in the descriptor, but since we have overridden it, we
            # must mock it up.
            if isinstance(self.field, fields.files.FileField) and not isinstance(
                default, self.field.attr_class
            ):
                return self.field.attr_class(instance, self.field, default)
            return default


class TranslatedRelationIdDescriptor:
    """
    A descriptor used for the original '_id' attribute of a translated
    ForeignKey field.
    """

    def __init__(self, field_name: str, fallback_languages: Iterable[str]):
        self.field_name = field_name  # The name of the original field (excluding '_id')
        self.fallback_languages = fallback_languages

    def __set__(self, instance, value):
        lang = get_language()
        loc_field_name = build_localized_fieldname(self.field_name, lang)
        # Localized field name with '_id'
        loc_attname = instance._meta.get_field(loc_field_name).get_attname()
        setattr(instance, loc_attname, value)
        base_attname = instance._meta.get_field(self.field_name).get_attname()
        instance.__dict__[base_attname] = value

    def __get__(self, instance, owner):
        if instance is None:
            return self
        langs = resolution_order(get_language(), self.fallback_languages)
        for lang in langs:
            loc_field_name = build_localized_fieldname(self.field_name, lang)
            # Localized field name with '_id'
            loc_attname = instance._meta.get_field(loc_field_name).get_attname()
            val = getattr(instance, loc_attname, None)
            if val is not None:
                return val
        return None


class TranslatedManyToManyDescriptor:
    """
    A descriptor used to return correct related manager without language fallbacks.
    """

    def __init__(self, field_name, fallback_languages):
        self.field_name = field_name  # The name of the original field
        self.fallback_languages = fallback_languages

    def __get__(self, instance, owner):
        # TODO: do we really need to handle fallbacks with m2m relations?
        loc_field_name = build_localized_fieldname(self.field_name, get_language())
        loc_attname = (instance or owner)._meta.get_field(loc_field_name).get_attname()
        return getattr((instance or owner), loc_attname)

    def __set__(self, instance, value):
        loc_field_name = build_localized_fieldname(self.field_name, get_language())
        loc_attname = instance._meta.get_field(loc_field_name).get_attname()
        setattr(instance, loc_attname, value)


class LanguageCacheSingleObjectDescriptor:
    """
    A Mixin for RelatedObjectDescriptors which use current language in cache lookups.
    """

    accessor = None  # needs to be set on instance

    @property
    def cache_name(self):
        """
        Used in django 1.x
        """
        lang = get_language()
        cache = build_localized_fieldname(self.accessor, lang)
        return "_%s_cache" % cache

    def get_cache_name(self):
        """
        Used in django > 2.x
        """
        return build_localized_fieldname(self.accessor, get_language())<|MERGE_RESOLUTION|>--- conflicted
+++ resolved
@@ -248,11 +248,7 @@
             return self.creation_counter == other.creation_counter and self.language == getattr(
                 other, 'language', None
             )
-<<<<<<< HEAD
-        return super(TranslationField, self).__eq__(other)
-=======
         return super().__eq__(other)
->>>>>>> c68104c5
 
     def __ne__(self, other):
         return not self.__eq__(other)
@@ -292,11 +288,7 @@
                 kwargs['form_class'] = type(
                     'Null%s' % form_class.__name__, (NullCharField, form_class), {}
                 )
-<<<<<<< HEAD
-                formfield = super(TranslationField, self).formfield(*args, **kwargs)
-=======
                 formfield = super().formfield(*args, **kwargs)
->>>>>>> c68104c5
             elif self.empty_value == 'both':
                 from modeltranslation.forms import NullableField
 
@@ -304,11 +296,7 @@
                 kwargs['form_class'] = type(
                     'Nullable%s' % form_class.__name__, (NullableField, form_class), {}
                 )
-<<<<<<< HEAD
-                formfield = super(TranslationField, self).formfield(*args, **kwargs)
-=======
                 formfield = super().formfield(*args, **kwargs)
->>>>>>> c68104c5
                 if isinstance(formfield.widget, (forms.TextInput, forms.Textarea)):
                     formfield.widget = ClearableWidgetWrapper(formfield.widget)
         return formfield
