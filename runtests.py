--- conflicted
+++ resolved
@@ -46,13 +46,8 @@
             MIDDLEWARE_CLASSES=(),
         )
 
-<<<<<<< HEAD
     django.setup()
-=======
     warnings.simplefilter('always', DeprecationWarning)
-    if django.VERSION >= (1, 7):
-        django.setup()
->>>>>>> 95f5716b
     failures = call_command(
         'test', 'modeltranslation', interactive=False, failfast=False, verbosity=2)
 
