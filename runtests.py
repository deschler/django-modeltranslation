#!/usr/bin/env python
import os
import sys

import django
from django.conf import settings
from django.core.management import call_command


def runtests():
    if not settings.configured:
        # Choose database for settings
        DATABASES = {
            'default': {
                'ENGINE': 'django.db.backends.sqlite3',
                'NAME': ':memory:'
            }
        }
        test_db = os.environ.get('DB', 'sqlite')
        if test_db == 'mysql':
            DATABASES['default'].update({
                'ENGINE': 'django.db.backends.mysql',
                'NAME': 'modeltranslation',
                'USER': 'root',
            })
        elif test_db == 'postgres':
            DATABASES['default'].update({
                'ENGINE': 'django.db.backends.postgresql_psycopg2',
                'USER': 'postgres',
<<<<<<< HEAD
                'NAME': 'modeltranslation'
=======
                'NAME': 'modeltranslation',
>>>>>>> 896dc140
            })
            if django.VERSION < (1, 6):
                DATABASES['default']['OPTIONS'] = {'autocommit': True}

<<<<<<< HEAD
            if django.VERSION < (1, 6):
                DATABASES['default'].update(dict(OPTIONS={'autocommit': True}))

    # Configure test environment
    settings.configure(
        DATABASES=DATABASES,
        INSTALLED_APPS=(
            'modeltranslation',
        ),
        ROOT_URLCONF=None,  # tests override urlconf, but it still needs to be defined
        LANGUAGES=(
            ('en', 'English'),
        ),
        MIDDLEWARE_CLASSES=(),
    )
=======
        # Configure test environment
        settings.configure(
            DATABASES=DATABASES,
            INSTALLED_APPS=(
                'django.contrib.contenttypes',
                'modeltranslation',
            ),
            ROOT_URLCONF=None,  # tests override urlconf, but it still needs to be defined
            LANGUAGES=(
                ('en', 'English'),
            ),
            MIDDLEWARE_CLASSES=(),
        )
>>>>>>> 896dc140

    if django.VERSION >= (1, 7):
        django.setup()
    failures = call_command('test', 'modeltranslation', interactive=False, failfast=False, verbosity=2)

    sys.exit(bool(failures))


if __name__ == '__main__':
    runtests()<|MERGE_RESOLUTION|>--- conflicted
+++ resolved
@@ -27,37 +27,16 @@
             DATABASES['default'].update({
                 'ENGINE': 'django.db.backends.postgresql_psycopg2',
                 'USER': 'postgres',
-<<<<<<< HEAD
-                'NAME': 'modeltranslation'
-=======
                 'NAME': 'modeltranslation',
->>>>>>> 896dc140
+                'OPTIONS': {
+                    'autocommit': True,
+                }
             })
-            if django.VERSION < (1, 6):
-                DATABASES['default']['OPTIONS'] = {'autocommit': True}
 
-<<<<<<< HEAD
-            if django.VERSION < (1, 6):
-                DATABASES['default'].update(dict(OPTIONS={'autocommit': True}))
-
-    # Configure test environment
-    settings.configure(
-        DATABASES=DATABASES,
-        INSTALLED_APPS=(
-            'modeltranslation',
-        ),
-        ROOT_URLCONF=None,  # tests override urlconf, but it still needs to be defined
-        LANGUAGES=(
-            ('en', 'English'),
-        ),
-        MIDDLEWARE_CLASSES=(),
-    )
-=======
         # Configure test environment
         settings.configure(
             DATABASES=DATABASES,
             INSTALLED_APPS=(
-                'django.contrib.contenttypes',
                 'modeltranslation',
             ),
             ROOT_URLCONF=None,  # tests override urlconf, but it still needs to be defined
@@ -66,11 +45,11 @@
             ),
             MIDDLEWARE_CLASSES=(),
         )
->>>>>>> 896dc140
 
     if django.VERSION >= (1, 7):
         django.setup()
-    failures = call_command('test', 'modeltranslation', interactive=False, failfast=False, verbosity=2)
+    failures = call_command(
+        'test', 'modeltranslation', interactive=False, failfast=False, verbosity=2)
 
     sys.exit(bool(failures))
 
